--- conflicted
+++ resolved
@@ -1,6 +1,7 @@
 import sys
 import os
 import pytest
+import ast
 import ast
 
 sys.path.insert(
@@ -179,17 +180,6 @@
         assert "claude-3" in router.model_name_to_deployment_indices
         assert router.model_name_to_deployment_indices["claude-3"] == [0]
 
-<<<<<<< HEAD
-    def test_model_names_is_set(self):
-        """Verify that model_names uses a set for O(1) lookups, not a list (O(n))"""
-        router = Router(model_list=[])
-        
-        assert isinstance(router.model_names, set), (
-            f"model_names should be a set for O(1) lookups, but got {type(router.model_names)}"
-        )
-
-=======
->>>>>>> 2ef3a760
     def test_no_linear_scans_in_router(self):
         """
         Static analysis test to ensure Router doesn't use O(n) linear scans.
@@ -275,9 +265,6 @@
                 f"If a method legitimately needs O(n) iteration, add it to\n"
                 f"ALLOWED_METHODS in this test method.\n"
                 f"{'='*70}\n"
-<<<<<<< HEAD
-            )
-=======
             )
     def test_model_names_is_set(self):
         """Verify that model_names uses a set for O(1) lookups, not a list (O(n))"""
@@ -285,5 +272,4 @@
         
         assert isinstance(router.model_names, set), (
             f"model_names should be a set for O(1) lookups, but got {type(router.model_names)}"
-        )
->>>>>>> 2ef3a760
+        )
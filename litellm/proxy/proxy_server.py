import ast
import asyncio
import copy
import inspect
import io
import os
import random
import secrets
import subprocess
import sys
import time
import traceback
import uuid
import warnings
from datetime import datetime, timedelta
from typing import TYPE_CHECKING, Any, List, Optional

import requests

if TYPE_CHECKING:
    from opentelemetry.trace import Span as _Span

    Span = _Span
else:
    Span = Any


def showwarning(message, category, filename, lineno, file=None, line=None):
    traceback_info = f"{filename}:{lineno}: {category.__name__}: {message}\n"
    if file is not None:
        file.write(traceback_info)


warnings.showwarning = showwarning
warnings.filterwarnings("default", category=UserWarning)

# Your client code here


messages: list = []
sys.path.insert(
    0, os.path.abspath("../..")
)  # Adds the parent directory to the system path - for litellm local dev

try:
    import logging

    import backoff
    import fastapi
    import orjson
    import yaml  # type: ignore
    from apscheduler.schedulers.asyncio import AsyncIOScheduler
except ImportError as e:
    raise ImportError(f"Missing dependency {e}. Run `pip install 'litellm[proxy]'`")

import random

list_of_messages = [
    "'The thing I wish you improved is...'",
    "'A feature I really want is...'",
    "'The worst thing about this product is...'",
    "'This product would be better if...'",
    "'I don't like how this works...'",
    "'It would help me if you could add...'",
    "'This feature doesn't meet my needs because...'",
    "'I get frustrated when the product...'",
]


def generate_feedback_box():
    box_width = 60

    # Select a random message
    message = random.choice(list_of_messages)

    print()  # noqa
    print("\033[1;37m" + "#" + "-" * box_width + "#\033[0m")  # noqa
    print("\033[1;37m" + "#" + " " * box_width + "#\033[0m")  # noqa
    print("\033[1;37m" + "# {:^59} #\033[0m".format(message))  # noqa
    print(  # noqa
        "\033[1;37m"
        + "# {:^59} #\033[0m".format("https://github.com/BerriAI/litellm/issues/new")
    )  # noqa
    print("\033[1;37m" + "#" + " " * box_width + "#\033[0m")  # noqa
    print("\033[1;37m" + "#" + "-" * box_width + "#\033[0m")  # noqa
    print()  # noqa
    print(" Thank you for using LiteLLM! - Krrish & Ishaan")  # noqa
    print()  # noqa
    print()  # noqa
    print()  # noqa
    print(  # noqa
        "\033[1;31mGive Feedback / Get Help: https://github.com/BerriAI/litellm/issues/new\033[0m"
    )  # noqa
    print()  # noqa
    print()  # noqa


import pydantic

import litellm
from litellm import (
    CancelBatchRequest,
    CreateBatchRequest,
    ListBatchRequest,
    RetrieveBatchRequest,
)
from litellm._logging import verbose_proxy_logger, verbose_router_logger
from litellm.caching import DualCache, RedisCache
from litellm.exceptions import RejectedRequestError
from litellm.integrations.slack_alerting import SlackAlerting, SlackAlertingArgs
from litellm.llms.custom_httpx.httpx_handler import HTTPHandler
from litellm.proxy._types import *
from litellm.proxy.analytics_endpoints.analytics_endpoints import (
    router as analytics_router,
)
from litellm.proxy.auth.auth_checks import (
    allowed_routes_check,
    common_checks,
    get_actual_routes,
    get_end_user_object,
    get_org_object,
    get_team_object,
    get_user_object,
    log_to_opentelemetry,
)
from litellm.proxy.auth.handle_jwt import JWTHandler
from litellm.proxy.auth.litellm_license import LicenseCheck
from litellm.proxy.auth.model_checks import (
    get_complete_model_list,
    get_key_models,
    get_team_models,
)
from litellm.proxy.auth.user_api_key_auth import user_api_key_auth

## Import All Misc routes here ##
from litellm.proxy.caching_routes import router as caching_router
from litellm.proxy.common_utils.admin_ui_utils import (
    html_form,
    show_missing_vars_in_env,
)
from litellm.proxy.common_utils.debug_utils import router as debugging_endpoints_router
from litellm.proxy.common_utils.encrypt_decrypt_utils import (
    decrypt_value_helper,
    encrypt_value_helper,
)
from litellm.proxy.common_utils.http_parsing_utils import (
    _read_request_body,
    check_file_size_under_limit,
)
from litellm.proxy.common_utils.init_callbacks import initialize_callbacks_on_proxy
from litellm.proxy.common_utils.openai_endpoint_utils import (
    remove_sensitive_info_from_deployment,
)
from litellm.proxy.guardrails.init_guardrails import initialize_guardrails
from litellm.proxy.health_check import perform_health_check
from litellm.proxy.health_endpoints._health_endpoints import router as health_router
from litellm.proxy.hooks.prompt_injection_detection import (
    _OPTIONAL_PromptInjectionDetection,
)
from litellm.proxy.litellm_pre_call_utils import add_litellm_data_to_request
from litellm.proxy.management_endpoints.internal_user_endpoints import (
    router as internal_user_router,
)
from litellm.proxy.management_endpoints.internal_user_endpoints import user_update
from litellm.proxy.management_endpoints.key_management_endpoints import (
    _duration_in_seconds,
    delete_verification_token,
    generate_key_helper_fn,
)
from litellm.proxy.management_endpoints.key_management_endpoints import (
    router as key_management_router,
)
from litellm.proxy.management_endpoints.team_endpoints import router as team_router
from litellm.proxy.openai_files_endpoints.files_endpoints import (
    router as openai_files_router,
)
from litellm.proxy.pass_through_endpoints.pass_through_endpoints import (
    initialize_pass_through_endpoints,
)
from litellm.proxy.secret_managers.aws_secret_manager import (
    load_aws_kms,
    load_aws_secret_manager,
)
from litellm.proxy.secret_managers.google_kms import load_google_kms
from litellm.proxy.spend_tracking.spend_management_endpoints import (
    router as spend_management_router,
)
from litellm.proxy.spend_tracking.spend_tracking_utils import get_logging_payload
from litellm.proxy.ui_crud_endpoints.proxy_setting_endpoints import (
    router as ui_crud_endpoints_router,
)
from litellm.proxy.utils import (
    DBClient,
    PrismaClient,
    ProxyLogging,
    _cache_user_row,
    _get_projected_spend_over_limit,
    _is_projected_spend_over_limit,
    _is_valid_team_configs,
    get_error_message_str,
    get_instance_fn,
    hash_token,
    reset_budget,
    send_email,
    update_spend,
)
from litellm.router import (
    AssistantsTypedDict,
    Deployment,
    LiteLLM_Params,
    ModelGroupInfo,
)
from litellm.router import ModelInfo as RouterModelInfo
from litellm.router import updateDeployment
from litellm.scheduler import DefaultPriorities, FlowItem, Scheduler
from litellm.types.llms.anthropic import (
    AnthropicMessagesRequest,
    AnthropicResponse,
    AnthropicResponseContentBlockText,
    AnthropicResponseUsageBlock,
)
from litellm.types.llms.openai import HttpxBinaryResponseContent
from litellm.types.router import RouterGeneralSettings

try:
    from litellm._version import version
except:
    version = "0.0.0"
litellm.suppress_debug_info = True
import json
import logging
from typing import Union

from fastapi import (
    Depends,
    FastAPI,
    File,
    Form,
    Header,
    HTTPException,
    Path,
    Request,
    Response,
    UploadFile,
    status,
)
from fastapi.encoders import jsonable_encoder
from fastapi.middleware.cors import CORSMiddleware
from fastapi.openapi.utils import get_openapi
from fastapi.responses import (
    FileResponse,
    JSONResponse,
    ORJSONResponse,
    RedirectResponse,
    StreamingResponse,
)
from fastapi.routing import APIRouter
from fastapi.security import OAuth2PasswordBearer
from fastapi.security.api_key import APIKeyHeader
from fastapi.staticfiles import StaticFiles

# import enterprise folder
try:
    # when using litellm cli
    import litellm.proxy.enterprise as enterprise
except Exception as e:
    # when using litellm docker image
    try:
        import enterprise  # type: ignore
    except Exception as e:
        pass

_license_check = LicenseCheck()
premium_user: bool = _license_check.is_premium()
ui_link = f"/ui/"
ui_message = (
    f"👉 [```LiteLLM Admin Panel on /ui```]({ui_link}). Create, Edit Keys with SSO"
)
custom_swagger_message = f"[**Customize Swagger Docs**](https://docs.litellm.ai/docs/proxy/enterprise#swagger-docs---custom-routes--branding)"

### CUSTOM BRANDING [ENTERPRISE FEATURE] ###
_docs_url = None if os.getenv("NO_DOCS", "False") == "True" else "/"
_title = os.getenv("DOCS_TITLE", "LiteLLM API") if premium_user else "LiteLLM API"
_description = (
    os.getenv(
        "DOCS_DESCRIPTION",
        f"Proxy Server to call 100+ LLMs in the OpenAI format. {custom_swagger_message}\n\n{ui_message}",
    )
    if premium_user
    else f"Proxy Server to call 100+ LLMs in the OpenAI format. {custom_swagger_message}\n\n{ui_message}"
)

app = FastAPI(
    docs_url=_docs_url,
    title=_title,
    description=_description,
    version=version,
    root_path=os.environ.get(
        "SERVER_ROOT_PATH", ""
    ),  # check if user passed root path, FastAPI defaults this value to ""
)


### CUSTOM API DOCS [ENTERPRISE FEATURE] ###
# Custom OpenAPI schema generator to include only selected routes
def custom_openapi():
    if app.openapi_schema:
        return app.openapi_schema
    openapi_schema = get_openapi(
        title=app.title,
        version=app.version,
        description=app.description,
        routes=app.routes,
    )
    # Filter routes to include only specific ones
    openai_routes = LiteLLMRoutes.openai_routes.value
    paths_to_include: dict = {}
    for route in openai_routes:
        paths_to_include[route] = openapi_schema["paths"][route]
    openapi_schema["paths"] = paths_to_include
    app.openapi_schema = openapi_schema
    return app.openapi_schema


if os.getenv("DOCS_FILTERED", "False") == "True" and premium_user:
    app.openapi = custom_openapi  # type: ignore


class UserAPIKeyCacheTTLEnum(enum.Enum):
    in_memory_cache_ttl = 60  # 1 min ttl ## configure via `general_settings::user_api_key_cache_ttl: <your-value>`


@app.exception_handler(ProxyException)
async def openai_exception_handler(request: Request, exc: ProxyException):
    # NOTE: DO NOT MODIFY THIS, its crucial to map to Openai exceptions
    headers = exc.headers
    return JSONResponse(
        status_code=(
            int(exc.code) if exc.code else status.HTTP_500_INTERNAL_SERVER_ERROR
        ),
        content={
            "error": {
                "message": exc.message,
                "type": exc.type,
                "param": exc.param,
                "code": exc.code,
            }
        },
        headers=headers,
    )


router = APIRouter()
origins = ["*"]

# get current directory
try:
    current_dir = os.path.dirname(os.path.abspath(__file__))
    ui_path = os.path.join(current_dir, "_experimental", "out")
    app.mount("/ui", StaticFiles(directory=ui_path, html=True), name="ui")
    # Iterate through files in the UI directory
    for filename in os.listdir(ui_path):
        if filename.endswith(".html") and filename != "index.html":
            # Create a folder with the same name as the HTML file
            folder_name = os.path.splitext(filename)[0]
            folder_path = os.path.join(ui_path, folder_name)
            os.makedirs(folder_path, exist_ok=True)

            # Move the HTML file into the folder and rename it to 'index.html'
            src = os.path.join(ui_path, filename)
            dst = os.path.join(folder_path, "index.html")
            os.rename(src, dst)
except:
    pass
app.add_middleware(
    CORSMiddleware,
    allow_origins=origins,
    allow_credentials=True,
    allow_methods=["*"],
    allow_headers=["*"],
)


from typing import Dict

user_api_base = None
user_model = None
user_debug = False
user_max_tokens = None
user_request_timeout = None
user_temperature = None
user_telemetry = True
user_config = None
user_headers = None
user_config_file_path = f"config_{int(time.time())}.yaml"
local_logging = True  # writes logs to a local api_log.json file for debugging
experimental = False
#### GLOBAL VARIABLES ####
llm_router: Optional[litellm.Router] = None
llm_model_list: Optional[list] = None
general_settings: dict = {}
log_file = "api_log.json"
worker_config = None
master_key = None
otel_logging = False
prisma_client: Optional[PrismaClient] = None
custom_db_client: Optional[DBClient] = None
user_api_key_cache = DualCache(
    default_in_memory_ttl=UserAPIKeyCacheTTLEnum.in_memory_cache_ttl.value
)
redis_usage_cache: Optional[RedisCache] = (
    None  # redis cache used for tracking spend, tpm/rpm limits
)
user_custom_auth = None
user_custom_key_generate = None
use_background_health_checks = None
use_queue = False
health_check_interval = None
health_check_details = None
health_check_results = {}
queue: List = []
litellm_proxy_budget_name = "litellm-proxy-budget"
litellm_proxy_admin_name = "default_user_id"
ui_access_mode: Literal["admin", "all"] = "all"
proxy_budget_rescheduler_min_time = 597
proxy_budget_rescheduler_max_time = 605
proxy_batch_write_at = 10  # in seconds
litellm_master_key_hash = None
disable_spend_logs = False
jwt_handler = JWTHandler()
prompt_injection_detection_obj: Optional[_OPTIONAL_PromptInjectionDetection] = None
store_model_in_db: bool = False
open_telemetry_logger = None
### INITIALIZE GLOBAL LOGGING OBJECT ###
proxy_logging_obj = ProxyLogging(user_api_key_cache=user_api_key_cache)
### REDIS QUEUE ###
async_result = None
celery_app_conn = None
celery_fn = None  # Redis Queue for handling requests
### DB WRITER ###
db_writer_client: Optional[HTTPHandler] = None
### logger ###


def _get_pydantic_json_dict(pydantic_obj: BaseModel) -> dict:
    try:
        return pydantic_obj.model_dump()  # type: ignore
    except:
        # if using pydantic v1
        return pydantic_obj.dict()


def get_custom_headers(
    *,
    user_api_key_dict: UserAPIKeyAuth,
    call_id: Optional[str] = None,
    model_id: Optional[str] = None,
    cache_key: Optional[str] = None,
    api_base: Optional[str] = None,
    version: Optional[str] = None,
    model_region: Optional[str] = None,
    response_cost: Optional[Union[float, str]] = None,
    fastest_response_batch_completion: Optional[bool] = None,
    **kwargs,
) -> dict:
    exclude_values = {"", None}
    headers = {
        "x-litellm-call-id": call_id,
        "x-litellm-model-id": model_id,
        "x-litellm-cache-key": cache_key,
        "x-litellm-model-api-base": api_base,
        "x-litellm-version": version,
        "x-litellm-model-region": model_region,
        "x-litellm-response-cost": str(response_cost),
        "x-litellm-key-tpm-limit": str(user_api_key_dict.tpm_limit),
        "x-litellm-key-rpm-limit": str(user_api_key_dict.rpm_limit),
        "x-litellm-fastest_response_batch_completion": (
            str(fastest_response_batch_completion)
            if fastest_response_batch_completion is not None
            else None
        ),
        **{k: str(v) for k, v in kwargs.items()},
    }
    try:
        return {
            key: value for key, value in headers.items() if value not in exclude_values
        }
    except Exception as e:
        verbose_proxy_logger.error(f"Error setting custom headers: {e}")
        return {}


async def check_request_disconnection(request: Request, llm_api_call_task):
    """
    Asynchronously checks if the request is disconnected at regular intervals.
    If the request is disconnected
    - cancel the litellm.router task
    - raises an HTTPException with status code 499 and detail "Client disconnected the request".

    Parameters:
    - request: Request: The request object to check for disconnection.
    Returns:
    - None
    """

    # only run this function for 10 mins -> if these don't get cancelled -> we don't want the server to have many while loops
    start_time = time.time()
    while time.time() - start_time < 600:
        await asyncio.sleep(1)
        if await request.is_disconnected():

            # cancel the LLM API Call task if any passed - this is passed from individual providers
            # Example OpenAI, Azure, VertexAI etc
            llm_api_call_task.cancel()

            raise HTTPException(
                status_code=499,
                detail="Client disconnected the request",
            )


def prisma_setup(database_url: Optional[str]):
    global prisma_client, proxy_logging_obj, user_api_key_cache

    if database_url is not None:
        try:
            prisma_client = PrismaClient(
                database_url=database_url, proxy_logging_obj=proxy_logging_obj
            )
        except Exception as e:
            raise e


def load_from_azure_key_vault(use_azure_key_vault: bool = False):
    if use_azure_key_vault is False:
        return

    try:
        from azure.identity import ClientSecretCredential
        from azure.keyvault.secrets import SecretClient

        # Set your Azure Key Vault URI
        KVUri = os.getenv("AZURE_KEY_VAULT_URI", None)

        # Set your Azure AD application/client ID, client secret, and tenant ID
        client_id = os.getenv("AZURE_CLIENT_ID", None)
        client_secret = os.getenv("AZURE_CLIENT_SECRET", None)
        tenant_id = os.getenv("AZURE_TENANT_ID", None)

        if (
            KVUri is not None
            and client_id is not None
            and client_secret is not None
            and tenant_id is not None
        ):
            # Initialize the ClientSecretCredential
            credential = ClientSecretCredential(
                client_id=client_id, client_secret=client_secret, tenant_id=tenant_id
            )

            # Create the SecretClient using the credential
            client = SecretClient(vault_url=KVUri, credential=credential)

            litellm.secret_manager_client = client
            litellm._key_management_system = KeyManagementSystem.AZURE_KEY_VAULT
        else:
            raise Exception(
                f"Missing KVUri or client_id or client_secret or tenant_id from environment"
            )
    except Exception as e:
        verbose_proxy_logger.debug(
            "Error when loading keys from Azure Key Vault. Ensure you run `pip install azure-identity azure-keyvault-secrets`"
        )


def cost_tracking():
    global prisma_client, custom_db_client
    if prisma_client is not None or custom_db_client is not None:
        if isinstance(litellm.success_callback, list):
            verbose_proxy_logger.debug("setting litellm success callback to track cost")
            if (_PROXY_track_cost_callback) not in litellm.success_callback:  # type: ignore
                litellm.success_callback.append(_PROXY_track_cost_callback)  # type: ignore


async def _PROXY_failure_handler(
    kwargs,  # kwargs to completion
    completion_response: litellm.ModelResponse,  # response from completion
    start_time=None,
    end_time=None,  # start/end time for completion
):
    global prisma_client
    if prisma_client is not None:
        verbose_proxy_logger.debug(
            "inside _PROXY_failure_handler kwargs=", extra=kwargs
        )

        _exception = kwargs.get("exception")
        _exception_type = _exception.__class__.__name__
        _model = kwargs.get("model", None)

        _optional_params = kwargs.get("optional_params", {})
        _optional_params = copy.deepcopy(_optional_params)

        for k, v in _optional_params.items():
            v = str(v)
            v = v[:100]

        _status_code = "500"
        try:
            _status_code = str(_exception.status_code)
        except:
            # Don't let this fail logging the exception to the dB
            pass

        _litellm_params = kwargs.get("litellm_params", {}) or {}
        _metadata = _litellm_params.get("metadata", {}) or {}
        _model_id = _metadata.get("model_info", {}).get("id", "")
        _model_group = _metadata.get("model_group", "")
        api_base = litellm.get_api_base(model=_model, optional_params=_litellm_params)
        _exception_string = str(_exception)

        error_log = LiteLLM_ErrorLogs(
            request_id=str(uuid.uuid4()),
            model_group=_model_group,
            model_id=_model_id,
            litellm_model_name=kwargs.get("model"),
            request_kwargs=_optional_params,
            api_base=api_base,
            exception_type=_exception_type,
            status_code=_status_code,
            exception_string=_exception_string,
            startTime=kwargs.get("start_time"),
            endTime=kwargs.get("end_time"),
        )

        # helper function to convert to dict on pydantic v2 & v1
        error_log_dict = _get_pydantic_json_dict(error_log)
        error_log_dict["request_kwargs"] = json.dumps(error_log_dict["request_kwargs"])

        await prisma_client.db.litellm_errorlogs.create(
            data=error_log_dict  # type: ignore
        )

    pass


async def _PROXY_track_cost_callback(
    kwargs,  # kwargs to completion
    completion_response: litellm.ModelResponse,  # response from completion
    start_time=None,
    end_time=None,  # start/end time for completion
):
    verbose_proxy_logger.debug("INSIDE _PROXY_track_cost_callback")
    global prisma_client, custom_db_client
    try:
        # check if it has collected an entire stream response
        verbose_proxy_logger.debug("Proxy: In track_cost_callback for: %s", kwargs)
        verbose_proxy_logger.debug(
            f"kwargs stream: {kwargs.get('stream', None)} + complete streaming response: {kwargs.get('complete_streaming_response', None)}"
        )
        litellm_params = kwargs.get("litellm_params", {}) or {}
        proxy_server_request = litellm_params.get("proxy_server_request") or {}
        end_user_id = proxy_server_request.get("body", {}).get("user", None)
        user_id = kwargs["litellm_params"]["metadata"].get("user_api_key_user_id", None)
        team_id = kwargs["litellm_params"]["metadata"].get("user_api_key_team_id", None)
        org_id = kwargs["litellm_params"]["metadata"].get("user_api_key_org_id", None)
        key_alias = kwargs["litellm_params"]["metadata"].get("user_api_key_alias", None)
        end_user_max_budget = kwargs["litellm_params"]["metadata"].get(
            "user_api_end_user_max_budget", None
        )
        if kwargs.get("response_cost", None) is not None:
            response_cost = kwargs["response_cost"]
            user_api_key = kwargs["litellm_params"]["metadata"].get(
                "user_api_key", None
            )

            if kwargs.get("cache_hit", False) == True:
                response_cost = 0.0
                verbose_proxy_logger.info(
                    f"Cache Hit: response_cost {response_cost}, for user_id {user_id}"
                )

            verbose_proxy_logger.debug(
                f"user_api_key {user_api_key}, prisma_client: {prisma_client}, custom_db_client: {custom_db_client}"
            )
            if user_api_key is not None or user_id is not None or team_id is not None:
                ## UPDATE DATABASE
                await update_database(
                    token=user_api_key,
                    response_cost=response_cost,
                    user_id=user_id,
                    end_user_id=end_user_id,
                    team_id=team_id,
                    kwargs=kwargs,
                    completion_response=completion_response,
                    start_time=start_time,
                    end_time=end_time,
                    org_id=org_id,
                )

                await update_cache(
                    token=user_api_key,
                    user_id=user_id,
                    end_user_id=end_user_id,
                    response_cost=response_cost,
                    team_id=team_id,
                )

                await proxy_logging_obj.slack_alerting_instance.customer_spend_alert(
                    token=user_api_key,
                    key_alias=key_alias,
                    end_user_id=end_user_id,
                    response_cost=response_cost,
                    max_budget=end_user_max_budget,
                )
            else:
                raise Exception(
                    "User API key and team id and user id missing from custom callback."
                )
        else:
            if kwargs["stream"] != True or (
                kwargs["stream"] == True and "complete_streaming_response" in kwargs
            ):
                raise Exception(
                    f"Model not in litellm model cost map. Add custom pricing - https://docs.litellm.ai/docs/proxy/custom_pricing"
                )
    except Exception as e:
        error_msg = f"error in tracking cost callback - {traceback.format_exc()}"
        model = kwargs.get("model", "")
        metadata = kwargs.get("litellm_params", {}).get("metadata", {})
        error_msg += f"\n Args to _PROXY_track_cost_callback\n model: {model}\n metadata: {metadata}\n"
        asyncio.create_task(
            proxy_logging_obj.failed_tracking_alert(
                error_message=error_msg,
            )
        )
        verbose_proxy_logger.debug("error in tracking cost callback - %s", e)


def error_tracking():
    global prisma_client, custom_db_client
    if prisma_client is not None or custom_db_client is not None:
        if isinstance(litellm.failure_callback, list):
            verbose_proxy_logger.debug("setting litellm failure callback to track cost")
            if (_PROXY_failure_handler) not in litellm.failure_callback:  # type: ignore
                litellm.failure_callback.append(_PROXY_failure_handler)  # type: ignore


def _set_spend_logs_payload(
    payload: dict, prisma_client: PrismaClient, spend_logs_url: Optional[str] = None
):
    if prisma_client is not None and spend_logs_url is not None:
        if isinstance(payload["startTime"], datetime):
            payload["startTime"] = payload["startTime"].isoformat()
        if isinstance(payload["endTime"], datetime):
            payload["endTime"] = payload["endTime"].isoformat()
        prisma_client.spend_log_transactions.append(payload)
    elif prisma_client is not None:
        prisma_client.spend_log_transactions.append(payload)
    return prisma_client


async def update_database(
    token,
    response_cost,
    user_id=None,
    end_user_id=None,
    team_id=None,
    kwargs=None,
    completion_response=None,
    start_time=None,
    end_time=None,
    org_id=None,
):
    try:
        global prisma_client
        verbose_proxy_logger.info(
            f"Enters prisma db call, response_cost: {response_cost}, token: {token}; user_id: {user_id}; team_id: {team_id}"
        )
        if token is not None and isinstance(token, str) and token.startswith("sk-"):
            hashed_token = hash_token(token=token)
        else:
            hashed_token = token

        ### UPDATE USER SPEND ###
        async def _update_user_db():
            """
            - Update that user's row
            - Update litellm-proxy-budget row (global proxy spend)
            """
            ## if an end-user is passed in, do an upsert - we can't guarantee they already exist in db
            existing_token_obj = await user_api_key_cache.async_get_cache(
                key=hashed_token
            )
            existing_user_obj = await user_api_key_cache.async_get_cache(key=user_id)
            if existing_user_obj is not None and isinstance(existing_user_obj, dict):
                existing_user_obj = LiteLLM_UserTable(**existing_user_obj)
            data_list = []
            try:
                if prisma_client is not None:  # update
                    user_ids = [user_id]
                    if (
                        litellm.max_budget > 0
                    ):  # track global proxy budget, if user set max budget
                        user_ids.append(litellm_proxy_budget_name)
                    ### KEY CHANGE ###
                    for _id in user_ids:
                        if _id is not None:
                            prisma_client.user_list_transactons[_id] = (
                                response_cost
                                + prisma_client.user_list_transactons.get(_id, 0)
                            )
                    if end_user_id is not None:
                        prisma_client.end_user_list_transactons[end_user_id] = (
                            response_cost
                            + prisma_client.end_user_list_transactons.get(
                                end_user_id, 0
                            )
                        )
            except Exception as e:
                verbose_proxy_logger.info(
                    "\033[91m"
                    + f"Update User DB call failed to execute {str(e)}\n{traceback.format_exc()}"
                )

        ### UPDATE KEY SPEND ###
        async def _update_key_db():
            try:
                verbose_proxy_logger.debug(
                    f"adding spend to key db. Response cost: {response_cost}. Token: {hashed_token}."
                )
                if hashed_token is None:
                    return
                if prisma_client is not None:
                    prisma_client.key_list_transactons[hashed_token] = (
                        response_cost
                        + prisma_client.key_list_transactons.get(hashed_token, 0)
                    )
            except Exception as e:
                verbose_proxy_logger.error(
                    f"Update Key DB Call failed to execute - {str(e)}\n{traceback.format_exc()}"
                )
                raise e

        ### UPDATE SPEND LOGS ###
        async def _insert_spend_log_to_db():
            try:
                global prisma_client
                if prisma_client is not None:
                    # Helper to generate payload to log
                    payload = get_logging_payload(
                        kwargs=kwargs,
                        response_obj=completion_response,
                        start_time=start_time,
                        end_time=end_time,
                        end_user_id=end_user_id,
                    )

                    payload["spend"] = response_cost
                    prisma_client = _set_spend_logs_payload(
                        payload=payload,
                        spend_logs_url=os.getenv("SPEND_LOGS_URL"),
                        prisma_client=prisma_client,
                    )
            except Exception as e:
                verbose_proxy_logger.debug(
                    f"Update Spend Logs DB failed to execute - {str(e)}\n{traceback.format_exc()}"
                )
                raise e

        ### UPDATE TEAM SPEND ###
        async def _update_team_db():
            try:
                verbose_proxy_logger.debug(
                    f"adding spend to team db. Response cost: {response_cost}. team_id: {team_id}."
                )
                if team_id is None:
                    verbose_proxy_logger.debug(
                        "track_cost_callback: team_id is None. Not tracking spend for team"
                    )
                    return
                if prisma_client is not None:
                    prisma_client.team_list_transactons[team_id] = (
                        response_cost
                        + prisma_client.team_list_transactons.get(team_id, 0)
                    )

                    try:
                        # Track spend of the team member within this team
                        # key is "team_id::<value>::user_id::<value>"
                        team_member_key = f"team_id::{team_id}::user_id::{user_id}"
                        prisma_client.team_member_list_transactons[team_member_key] = (
                            response_cost
                            + prisma_client.team_member_list_transactons.get(
                                team_member_key, 0
                            )
                        )
                    except:
                        pass
            except Exception as e:
                verbose_proxy_logger.info(
                    f"Update Team DB failed to execute - {str(e)}\n{traceback.format_exc()}"
                )
                raise e

        ### UPDATE ORG SPEND ###
        async def _update_org_db():
            try:
                verbose_proxy_logger.debug(
                    "adding spend to org db. Response cost: {}. org_id: {}.".format(
                        response_cost, org_id
                    )
                )
                if org_id is None:
                    verbose_proxy_logger.debug(
                        "track_cost_callback: org_id is None. Not tracking spend for org"
                    )
                    return
                if prisma_client is not None:
                    prisma_client.org_list_transactons[org_id] = (
                        response_cost
                        + prisma_client.org_list_transactons.get(org_id, 0)
                    )
            except Exception as e:
                verbose_proxy_logger.info(
                    f"Update Org DB failed to execute - {str(e)}\n{traceback.format_exc()}"
                )
                raise e

        asyncio.create_task(_update_user_db())
        asyncio.create_task(_update_key_db())
        asyncio.create_task(_update_team_db())
        asyncio.create_task(_update_org_db())
        # asyncio.create_task(_insert_spend_log_to_db())
        if disable_spend_logs == False:
            await _insert_spend_log_to_db()

        verbose_proxy_logger.debug("Runs spend update on all tables")
    except Exception as e:
        verbose_proxy_logger.debug(
            f"Error updating Prisma database: {traceback.format_exc()}"
        )


async def update_cache(
    token: Optional[str],
    user_id: Optional[str],
    end_user_id: Optional[str],
    team_id: Optional[str],
    response_cost: Optional[float],
):
    """
    Use this to update the cache with new user spend.

    Put any alerting logic in here.
    """

    ### UPDATE KEY SPEND ###
    async def _update_key_cache(token: str, response_cost: float):
        # Fetch the existing cost for the given token
        if isinstance(token, str) and token.startswith("sk-"):
            hashed_token = hash_token(token=token)
        else:
            hashed_token = token
        verbose_proxy_logger.debug("_update_key_cache: hashed_token=%s", hashed_token)
        existing_spend_obj: LiteLLM_VerificationTokenView = await user_api_key_cache.async_get_cache(key=hashed_token)  # type: ignore
        verbose_proxy_logger.debug(
            f"_update_key_cache: existing_spend_obj={existing_spend_obj}"
        )
        verbose_proxy_logger.debug(
            f"_update_key_cache: existing spend: {existing_spend_obj}"
        )
        if existing_spend_obj is None:
            return
        else:
            existing_spend = existing_spend_obj.spend
        # Calculate the new cost by adding the existing cost and response_cost
        new_spend = existing_spend + response_cost

        ## CHECK IF USER PROJECTED SPEND > SOFT LIMIT
        soft_budget_cooldown = existing_spend_obj.soft_budget_cooldown
        if (
            existing_spend_obj.soft_budget_cooldown == False
            and existing_spend_obj.litellm_budget_table is not None
            and (
                _is_projected_spend_over_limit(
                    current_spend=new_spend,
                    soft_budget_limit=existing_spend_obj.litellm_budget_table[
                        "soft_budget"
                    ],
                )
                == True
            )
        ):
            projected_spend, projected_exceeded_date = _get_projected_spend_over_limit(
                current_spend=new_spend,
                soft_budget_limit=existing_spend_obj.litellm_budget_table.get(
                    "soft_budget", None
                ),
            )  # type: ignore
            soft_limit = existing_spend_obj.litellm_budget_table.get(
                "soft_budget", float("inf")
            )
            call_info = CallInfo(
                token=existing_spend_obj.token or "",
                spend=new_spend,
                key_alias=existing_spend_obj.key_alias,
                max_budget=soft_limit,
                user_id=existing_spend_obj.user_id,
                projected_spend=projected_spend,
                projected_exceeded_date=projected_exceeded_date,
            )
            # alert user
            asyncio.create_task(
                proxy_logging_obj.budget_alerts(
                    type="projected_limit_exceeded",
                    user_info=call_info,
                )
            )
            # set cooldown on alert
            soft_budget_cooldown = True

        if (
            existing_spend_obj is not None
            and getattr(existing_spend_obj, "team_spend", None) is not None
        ):
            existing_team_spend = existing_spend_obj.team_spend or 0
            # Calculate the new cost by adding the existing cost and response_cost
            existing_spend_obj.team_spend = existing_team_spend + response_cost

        if (
            existing_spend_obj is not None
            and getattr(existing_spend_obj, "team_member_spend", None) is not None
        ):
            existing_team_member_spend = existing_spend_obj.team_member_spend or 0
            # Calculate the new cost by adding the existing cost and response_cost
            existing_spend_obj.team_member_spend = (
                existing_team_member_spend + response_cost
            )

        # Update the cost column for the given token
        existing_spend_obj.spend = new_spend
        user_api_key_cache.set_cache(key=hashed_token, value=existing_spend_obj)

    ### UPDATE USER SPEND ###
    async def _update_user_cache():
        ## UPDATE CACHE FOR USER ID + GLOBAL PROXY
        user_ids = [user_id]
        try:
            for _id in user_ids:
                # Fetch the existing cost for the given user
                if _id is None:
                    continue
                existing_spend_obj = await user_api_key_cache.async_get_cache(key=_id)
                if existing_spend_obj is None:
                    # do nothing if there is no cache value
                    return
                verbose_proxy_logger.debug(
                    f"_update_user_db: existing spend: {existing_spend_obj}; response_cost: {response_cost}"
                )

                if isinstance(existing_spend_obj, dict):
                    existing_spend = existing_spend_obj["spend"]
                else:
                    existing_spend = existing_spend_obj.spend
                # Calculate the new cost by adding the existing cost and response_cost
                new_spend = existing_spend + response_cost

                # Update the cost column for the given user
                if isinstance(existing_spend_obj, dict):
                    existing_spend_obj["spend"] = new_spend
                    user_api_key_cache.set_cache(key=_id, value=existing_spend_obj)
                else:
                    existing_spend_obj.spend = new_spend
                    user_api_key_cache.set_cache(
                        key=_id, value=existing_spend_obj.json()
                    )
            ## UPDATE GLOBAL PROXY ##
            global_proxy_spend = await user_api_key_cache.async_get_cache(
                key="{}:spend".format(litellm_proxy_admin_name)
            )
            if global_proxy_spend is None:
                # do nothing if not in cache
                return
            elif response_cost is not None and global_proxy_spend is not None:
                increment = global_proxy_spend + response_cost
                await user_api_key_cache.async_set_cache(
                    key="{}:spend".format(litellm_proxy_admin_name), value=increment
                )
        except Exception as e:
            verbose_proxy_logger.debug(
                f"An error occurred updating user cache: {str(e)}\n\n{traceback.format_exc()}"
            )

    ### UPDATE END-USER SPEND ###
    async def _update_end_user_cache():
        if end_user_id is None or response_cost is None:
            return

        _id = "end_user_id:{}".format(end_user_id)
        try:
            # Fetch the existing cost for the given user
            existing_spend_obj = await user_api_key_cache.async_get_cache(key=_id)
            if existing_spend_obj is None:
                # if user does not exist in LiteLLM_UserTable, create a new user
                # do nothing if end-user not in api key cache
                return
            verbose_proxy_logger.debug(
                f"_update_end_user_db: existing spend: {existing_spend_obj}; response_cost: {response_cost}"
            )
            if existing_spend_obj is None:
                existing_spend = 0
            else:
                if isinstance(existing_spend_obj, dict):
                    existing_spend = existing_spend_obj["spend"]
                else:
                    existing_spend = existing_spend_obj.spend
            # Calculate the new cost by adding the existing cost and response_cost
            new_spend = existing_spend + response_cost

            # Update the cost column for the given user
            if isinstance(existing_spend_obj, dict):
                existing_spend_obj["spend"] = new_spend
                user_api_key_cache.set_cache(key=_id, value=existing_spend_obj)
            else:
                existing_spend_obj.spend = new_spend
                user_api_key_cache.set_cache(key=_id, value=existing_spend_obj.json())
        except Exception as e:
            verbose_proxy_logger.error(
                f"An error occurred updating end user cache: {str(e)}\n\n{traceback.format_exc()}"
            )

    ### UPDATE TEAM SPEND ###
    async def _update_team_cache():
        if team_id is None or response_cost is None:
            return

        _id = "team_id:{}".format(team_id)
        try:
            # Fetch the existing cost for the given user
            existing_spend_obj: Optional[LiteLLM_TeamTable] = (
                await user_api_key_cache.async_get_cache(key=_id)
            )
            if existing_spend_obj is None:
                # do nothing if team not in api key cache
                return
            verbose_proxy_logger.debug(
                f"_update_team_db: existing spend: {existing_spend_obj}; response_cost: {response_cost}"
            )
            if existing_spend_obj is None:
                existing_spend: Optional[float] = 0.0
            else:
                if isinstance(existing_spend_obj, dict):
                    existing_spend = existing_spend_obj["spend"]
                else:
                    existing_spend = existing_spend_obj.spend

            if existing_spend is None:
                existing_spend = 0.0
            # Calculate the new cost by adding the existing cost and response_cost
            new_spend = existing_spend + response_cost

            # Update the cost column for the given user
            if isinstance(existing_spend_obj, dict):
                existing_spend_obj["spend"] = new_spend
                user_api_key_cache.set_cache(key=_id, value=existing_spend_obj)
            else:
                existing_spend_obj.spend = new_spend
                user_api_key_cache.set_cache(key=_id, value=existing_spend_obj)
        except Exception as e:
            verbose_proxy_logger.error(
                f"An error occurred updating end user cache: {str(e)}\n\n{traceback.format_exc()}"
            )

    if token is not None and response_cost is not None:
        asyncio.create_task(_update_key_cache(token=token, response_cost=response_cost))

    if user_id is not None:
        asyncio.create_task(_update_user_cache())

    if end_user_id is not None:
        asyncio.create_task(_update_end_user_cache())

    if team_id is not None:
        asyncio.create_task(_update_team_cache())


def run_ollama_serve():
    try:
        command = ["ollama", "serve"]

        with open(os.devnull, "w") as devnull:
            process = subprocess.Popen(command, stdout=devnull, stderr=devnull)
    except Exception as e:
        verbose_proxy_logger.debug(
            f"""
            LiteLLM Warning: proxy started with `ollama` model\n`ollama serve` failed with Exception{e}. \nEnsure you run `ollama serve`
        """
        )


async def _run_background_health_check():
    """
    Periodically run health checks in the background on the endpoints.

    Update health_check_results, based on this.
    """
    global health_check_results, llm_model_list, health_check_interval, health_check_details

    # make 1 deep copy of llm_model_list -> use this for all background health checks
    _llm_model_list = copy.deepcopy(llm_model_list)

    while True:
        healthy_endpoints, unhealthy_endpoints = await perform_health_check(
            model_list=_llm_model_list, details=health_check_details
        )

        # Update the global variable with the health check results
        health_check_results["healthy_endpoints"] = healthy_endpoints
        health_check_results["unhealthy_endpoints"] = unhealthy_endpoints
        health_check_results["healthy_count"] = len(healthy_endpoints)
        health_check_results["unhealthy_count"] = len(unhealthy_endpoints)

        await asyncio.sleep(health_check_interval)


class ProxyConfig:
    """
    Abstraction class on top of config loading/updating logic. Gives us one place to control all config updating logic.
    """

    def __init__(self) -> None:
        pass

    def is_yaml(self, config_file_path: str) -> bool:
        if not os.path.isfile(config_file_path):
            return False

        _, file_extension = os.path.splitext(config_file_path)
        return file_extension.lower() == ".yaml" or file_extension.lower() == ".yml"

    async def get_config(self, config_file_path: Optional[str] = None) -> dict:
        global prisma_client, user_config_file_path

        file_path = config_file_path or user_config_file_path
        if config_file_path is not None:
            user_config_file_path = config_file_path
        # Load existing config
        ## Yaml
        if os.path.exists(f"{file_path}"):
            with open(f"{file_path}", "r") as config_file:
                config = yaml.safe_load(config_file)
        else:
            config = {
                "model_list": [],
                "general_settings": {},
                "router_settings": {},
                "litellm_settings": {},
            }

        ## DB
        if prisma_client is not None and (
            general_settings.get("store_model_in_db", False) == True
            or store_model_in_db is True
        ):
            _tasks = []
            keys = [
                "general_settings",
                "router_settings",
                "litellm_settings",
                "environment_variables",
            ]
            for k in keys:
                response = prisma_client.get_generic_data(
                    key="param_name", value=k, table_name="config"
                )
                _tasks.append(response)

            responses = await asyncio.gather(*_tasks)
            for response in responses:
                if response is not None:
                    param_name = getattr(response, "param_name", None)
                    param_value = getattr(response, "param_value", None)
                    if param_name is not None and param_value is not None:
                        # check if param_name is already in the config
                        if param_name in config:
                            if isinstance(config[param_name], dict):
                                config[param_name].update(param_value)
                            else:
                                config[param_name] = param_value
                        else:
                            # if it's not in the config - then add it
                            config[param_name] = param_value

        return config

    async def save_config(self, new_config: dict):
        global prisma_client, general_settings, user_config_file_path, store_model_in_db
        # Load existing config
        ## DB - writes valid config to db
        """
        - Do not write restricted params like 'api_key' to the database
        - if api_key is passed, save that to the local environment or connected secret manage (maybe expose `litellm.save_secret()`)
        """
        if prisma_client is not None and (
            general_settings.get("store_model_in_db", False) == True
            or store_model_in_db
        ):
            # if using - db for config - models are in ModelTable
            new_config.pop("model_list", None)
            await prisma_client.insert_data(data=new_config, table_name="config")
        else:
            # Save the updated config - if user is not using a dB
            ## YAML
            with open(f"{user_config_file_path}", "w") as config_file:
                yaml.dump(new_config, config_file, default_flow_style=False)

    async def load_team_config(self, team_id: str):
        """
        - for a given team id
        - return the relevant completion() call params
        """
        # load existing config
        config = await self.get_config()
        ## LITELLM MODULE SETTINGS (e.g. litellm.drop_params=True,..)
        litellm_settings = config.get("litellm_settings", {})
        all_teams_config = litellm_settings.get("default_team_settings", None)
        team_config: dict = {}
        if all_teams_config is None:
            return team_config
        for team in all_teams_config:
            if "team_id" not in team:
                raise Exception(f"team_id missing from team: {team}")
            if team_id == team["team_id"]:
                team_config = team
                break
        for k, v in team_config.items():
            if isinstance(v, str) and v.startswith("os.environ/"):
                team_config[k] = litellm.get_secret(v)
        return team_config

    def _init_cache(
        self,
        cache_params: dict,
    ):
        global redis_usage_cache
        from litellm import Cache

        if "default_in_memory_ttl" in cache_params:
            litellm.default_in_memory_ttl = cache_params["default_in_memory_ttl"]

        if "default_redis_ttl" in cache_params:
            litellm.default_redis_ttl = cache_params["default_in_redis_ttl"]

        litellm.cache = Cache(**cache_params)

        if litellm.cache is not None and isinstance(litellm.cache.cache, RedisCache):
            ## INIT PROXY REDIS USAGE CLIENT ##
            redis_usage_cache = litellm.cache.cache

    async def load_config(
        self, router: Optional[litellm.Router], config_file_path: str
    ):
        """
        Load config values into proxy global state
        """
        global master_key, user_config_file_path, otel_logging, user_custom_auth, user_custom_auth_path, user_custom_key_generate, use_background_health_checks, health_check_interval, use_queue, custom_db_client, proxy_budget_rescheduler_max_time, proxy_budget_rescheduler_min_time, ui_access_mode, litellm_master_key_hash, proxy_batch_write_at, disable_spend_logs, prompt_injection_detection_obj, redis_usage_cache, store_model_in_db, premium_user, open_telemetry_logger, health_check_details

        # Load existing config
        config = await self.get_config(config_file_path=config_file_path)
        ## PRINT YAML FOR CONFIRMING IT WORKS
        printed_yaml = copy.deepcopy(config)
        printed_yaml.pop("environment_variables", None)

        verbose_proxy_logger.debug(
            f"Loaded config YAML (api_key and environment_variables are not shown):\n{json.dumps(printed_yaml, indent=2)}"
        )

        ## ENVIRONMENT VARIABLES
        environment_variables = config.get("environment_variables", None)
        if environment_variables:
            for key, value in environment_variables.items():
                os.environ[key] = value

        ## LITELLM MODULE SETTINGS (e.g. litellm.drop_params=True,..)
        litellm_settings = config.get("litellm_settings", None)
        if litellm_settings is None:
            litellm_settings = {}
        if litellm_settings:
            # ANSI escape code for blue text
            blue_color_code = "\033[94m"
            reset_color_code = "\033[0m"
            for key, value in litellm_settings.items():
                if key == "cache" and value == True:
                    print(f"{blue_color_code}\nSetting Cache on Proxy")  # noqa
                    from litellm.caching import Cache

                    cache_params = {}
                    if "cache_params" in litellm_settings:
                        cache_params_in_config = litellm_settings["cache_params"]
                        # overwrie cache_params with cache_params_in_config
                        cache_params.update(cache_params_in_config)

                    cache_type = cache_params.get("type", "redis")

                    verbose_proxy_logger.debug("passed cache type=%s", cache_type)

                    if (
                        cache_type == "redis" or cache_type == "redis-semantic"
                    ) and len(cache_params.keys()) == 0:
                        cache_host = litellm.get_secret("REDIS_HOST", None)
                        cache_port = litellm.get_secret("REDIS_PORT", None)
                        cache_password = None
                        cache_params.update(
                            {
                                "type": cache_type,
                                "host": cache_host,
                                "port": cache_port,
                            }
                        )

                        if litellm.get_secret("REDIS_PASSWORD", None) is not None:
                            cache_password = litellm.get_secret("REDIS_PASSWORD", None)
                            cache_params.update(
                                {
                                    "password": cache_password,
                                }
                            )

                        # Assuming cache_type, cache_host, cache_port, and cache_password are strings
                        verbose_proxy_logger.debug(
                            "%sCache Type:%s %s",
                            blue_color_code,
                            reset_color_code,
                            cache_type,
                        )
                        verbose_proxy_logger.debug(
                            "%sCache Host:%s %s",
                            blue_color_code,
                            reset_color_code,
                            cache_host,
                        )
                        verbose_proxy_logger.debug(
                            "%sCache Port:%s %s",
                            blue_color_code,
                            reset_color_code,
                            cache_port,
                        )
                        verbose_proxy_logger.debug(
                            "%sCache Password:%s %s",
                            blue_color_code,
                            reset_color_code,
                            cache_password,
                        )
                    if cache_type == "redis-semantic":
                        # by default this should always be async
                        cache_params.update({"redis_semantic_cache_use_async": True})

                    # users can pass os.environ/ variables on the proxy - we should read them from the env
                    for key, value in cache_params.items():
                        if type(value) is str and value.startswith("os.environ/"):
                            cache_params[key] = litellm.get_secret(value)

                    ## to pass a complete url, or set ssl=True, etc. just set it as `os.environ[REDIS_URL] = <your-redis-url>`, _redis.py checks for REDIS specific environment variables
                    self._init_cache(cache_params=cache_params)
                    if litellm.cache is not None:
                        verbose_proxy_logger.debug(  # noqa
                            f"{blue_color_code}Set Cache on LiteLLM Proxy: {vars(litellm.cache.cache)}{reset_color_code}"
                        )
                elif key == "cache" and value == False:
                    pass
                elif key == "guardrails":
                    if premium_user is not True:
                        raise ValueError(
                            "Trying to use `guardrails` on config.yaml "
                            + CommonProxyErrors.not_premium_user.value
                        )

                    guardrail_name_config_map = initialize_guardrails(
                        guardrails_config=value,
                        premium_user=premium_user,
                        config_file_path=config_file_path,
                        litellm_settings=litellm_settings,
                    )

                    litellm.guardrail_name_config_map = guardrail_name_config_map
                elif key == "callbacks":

                    initialize_callbacks_on_proxy(
                        value=value,
                        premium_user=premium_user,
                        config_file_path=config_file_path,
                        litellm_settings=litellm_settings,
                    )

                elif key == "post_call_rules":
                    litellm.post_call_rules = [
                        get_instance_fn(value=value, config_file_path=config_file_path)
                    ]
                    verbose_proxy_logger.debug(
                        f"litellm.post_call_rules: {litellm.post_call_rules}"
                    )
                elif key == "success_callback":
                    litellm.success_callback = []

                    # initialize success callbacks
                    for callback in value:
                        # user passed custom_callbacks.async_on_succes_logger. They need us to import a function
                        if "." in callback:
                            litellm.success_callback.append(
                                get_instance_fn(value=callback)
                            )
                        # these are litellm callbacks - "langfuse", "sentry", "wandb"
                        else:
                            litellm.success_callback.append(callback)
                            if "prometheus" in callback:
                                verbose_proxy_logger.debug(
                                    "Starting Prometheus Metrics on /metrics"
                                )
                                from prometheus_client import make_asgi_app

                                # Add prometheus asgi middleware to route /metrics requests
                                metrics_app = make_asgi_app()
                                app.mount("/metrics", metrics_app)
                    print(  # noqa
                        f"{blue_color_code} Initialized Success Callbacks - {litellm.success_callback} {reset_color_code}"
                    )  # noqa
                elif key == "failure_callback":
                    litellm.failure_callback = []

                    # initialize success callbacks
                    for callback in value:
                        # user passed custom_callbacks.async_on_succes_logger. They need us to import a function
                        if "." in callback:
                            litellm.failure_callback.append(
                                get_instance_fn(value=callback)
                            )
                        # these are litellm callbacks - "langfuse", "sentry", "wandb"
                        else:
                            litellm.failure_callback.append(callback)
                    print(  # noqa
                        f"{blue_color_code} Initialized Failure Callbacks - {litellm.failure_callback} {reset_color_code}"
                    )  # noqa
                elif key == "cache_params":
                    # this is set in the cache branch
                    # see usage here: https://docs.litellm.ai/docs/proxy/caching
                    pass
                elif key == "default_team_settings":
                    for idx, team_setting in enumerate(
                        value
                    ):  # run through pydantic validation
                        try:
                            TeamDefaultSettings(**team_setting)
                        except:
                            raise Exception(
                                f"team_id missing from default_team_settings at index={idx}\npassed in value={team_setting}"
                            )
                    verbose_proxy_logger.debug(
                        f"{blue_color_code} setting litellm.{key}={value}{reset_color_code}"
                    )
                    setattr(litellm, key, value)
                elif key == "upperbound_key_generate_params":
                    if value is not None and isinstance(value, dict):
                        for _k, _v in value.items():
                            if isinstance(_v, str) and _v.startswith("os.environ/"):
                                value[_k] = litellm.get_secret(_v)
                        litellm.upperbound_key_generate_params = (
                            LiteLLM_UpperboundKeyGenerateParams(**value)
                        )
                    else:
                        raise Exception(
                            f"Invalid value set for upperbound_key_generate_params - value={value}"
                        )
                else:
                    verbose_proxy_logger.debug(
                        f"{blue_color_code} setting litellm.{key}={value}{reset_color_code}"
                    )
                    setattr(litellm, key, value)

        ## GENERAL SERVER SETTINGS (e.g. master key,..) # do this after initializing litellm, to ensure sentry logging works for proxylogging
        general_settings = config.get("general_settings", {})
        if general_settings is None:
            general_settings = {}
        if general_settings:
            ### LOAD SECRET MANAGER ###
            key_management_system = general_settings.get("key_management_system", None)
            if key_management_system is not None:
                if key_management_system == KeyManagementSystem.AZURE_KEY_VAULT.value:
                    ### LOAD FROM AZURE KEY VAULT ###
                    load_from_azure_key_vault(use_azure_key_vault=True)
                elif key_management_system == KeyManagementSystem.GOOGLE_KMS.value:
                    ### LOAD FROM GOOGLE KMS ###
                    load_google_kms(use_google_kms=True)
                elif (
                    key_management_system
                    == KeyManagementSystem.AWS_SECRET_MANAGER.value  # noqa: F405
                ):
                    ### LOAD FROM AWS SECRET MANAGER ###
                    load_aws_secret_manager(use_aws_secret_manager=True)
                elif key_management_system == KeyManagementSystem.AWS_KMS.value:
                    load_aws_kms(use_aws_kms=True)
                else:
                    raise ValueError("Invalid Key Management System selected")
            key_management_settings = general_settings.get(
                "key_management_settings", None
            )
            if key_management_settings is not None:
                litellm._key_management_settings = KeyManagementSettings(
                    **key_management_settings
                )
            ### [DEPRECATED] LOAD FROM GOOGLE KMS ### old way of loading from google kms
            use_google_kms = general_settings.get("use_google_kms", False)
            load_google_kms(use_google_kms=use_google_kms)
            ### [DEPRECATED] LOAD FROM AZURE KEY VAULT ### old way of loading from azure secret manager
            use_azure_key_vault = general_settings.get("use_azure_key_vault", False)
            load_from_azure_key_vault(use_azure_key_vault=use_azure_key_vault)
            ### ALERTING ###

            proxy_logging_obj.update_values(
                alerting=general_settings.get("alerting", None),
                alerting_threshold=general_settings.get("alerting_threshold", 600),
                alert_types=general_settings.get("alert_types", None),
                alerting_args=general_settings.get("alerting_args", None),
                redis_cache=redis_usage_cache,
            )
            ### CONNECT TO DATABASE ###
            database_url = general_settings.get("database_url", None)
            if database_url and database_url.startswith("os.environ/"):
                verbose_proxy_logger.debug("GOING INTO LITELLM.GET_SECRET!")
                database_url = litellm.get_secret(database_url)
                verbose_proxy_logger.debug("RETRIEVED DB URL: %s", database_url)
            ### MASTER KEY ###
            master_key = general_settings.get(
                "master_key", litellm.get_secret("LITELLM_MASTER_KEY", None)
            )

            if master_key and master_key.startswith("os.environ/"):
                master_key = litellm.get_secret(master_key)
                if not isinstance(master_key, str):
                    raise Exception(
                        "Master key must be a string. Current type - {}".format(
                            type(master_key)
                        )
                    )

            if master_key is not None and isinstance(master_key, str):
                litellm_master_key_hash = hash_token(master_key)
            ### USER API KEY CACHE IN-MEMORY TTL ###
            user_api_key_cache_ttl = general_settings.get(
                "user_api_key_cache_ttl", None
            )
            if user_api_key_cache_ttl is not None:
                user_api_key_cache.update_cache_ttl(
                    default_in_memory_ttl=float(user_api_key_cache_ttl),
                    default_redis_ttl=None,  # user_api_key_cache is an in-memory cache
                )
            ### STORE MODEL IN DB ### feature flag for `/model/new`
            store_model_in_db = general_settings.get("store_model_in_db", False)
            if store_model_in_db is None:
                store_model_in_db = False
            ### CUSTOM API KEY AUTH ###
            ## pass filepath
            custom_auth = general_settings.get("custom_auth", None)
            if custom_auth is not None:
                user_custom_auth = get_instance_fn(
                    value=custom_auth, config_file_path=config_file_path
                )

            custom_key_generate = general_settings.get("custom_key_generate", None)
            if custom_key_generate is not None:
                user_custom_key_generate = get_instance_fn(
                    value=custom_key_generate, config_file_path=config_file_path
                )
            ## pass through endpoints
            if general_settings.get("pass_through_endpoints", None) is not None:
                await initialize_pass_through_endpoints(
                    pass_through_endpoints=general_settings["pass_through_endpoints"]
                )
            ## dynamodb
            database_type = general_settings.get("database_type", None)
            if database_type is not None and (
                database_type == "dynamo_db" or database_type == "dynamodb"
            ):
                database_args = general_settings.get("database_args", None)
                ### LOAD FROM os.environ/ ###
                for k, v in database_args.items():
                    if isinstance(v, str) and v.startswith("os.environ/"):
                        database_args[k] = litellm.get_secret(v)
                    if isinstance(k, str) and k == "aws_web_identity_token":
                        value = database_args[k]
                        verbose_proxy_logger.debug(
                            f"Loading AWS Web Identity Token from file: {value}"
                        )
                        if os.path.exists(value):
                            with open(value, "r") as file:
                                token_content = file.read()
                                database_args[k] = token_content
                        else:
                            verbose_proxy_logger.info(
                                f"DynamoDB Loading - {value} is not a valid file path"
                            )
                verbose_proxy_logger.debug("database_args: %s", database_args)
                custom_db_client = DBClient(
                    custom_db_args=database_args, custom_db_type=database_type
                )
            ## ADMIN UI ACCESS ##
            ui_access_mode = general_settings.get(
                "ui_access_mode", "all"
            )  # can be either ["admin_only" or "all"]
            ### ALLOWED IP ###
            allowed_ips = general_settings.get("allowed_ips", None)
            if allowed_ips is not None and premium_user is False:
                raise ValueError(
                    "allowed_ips is an Enterprise Feature. Please add a valid LITELLM_LICENSE to your envionment."
                )
            ## BUDGET RESCHEDULER ##
            proxy_budget_rescheduler_min_time = general_settings.get(
                "proxy_budget_rescheduler_min_time", proxy_budget_rescheduler_min_time
            )
            proxy_budget_rescheduler_max_time = general_settings.get(
                "proxy_budget_rescheduler_max_time", proxy_budget_rescheduler_max_time
            )
            ## BATCH WRITER ##
            proxy_batch_write_at = general_settings.get(
                "proxy_batch_write_at", proxy_batch_write_at
            )
            ## DISABLE SPEND LOGS ## - gives a perf improvement
            disable_spend_logs = general_settings.get(
                "disable_spend_logs", disable_spend_logs
            )
            ### BACKGROUND HEALTH CHECKS ###
            # Enable background health checks
            use_background_health_checks = general_settings.get(
                "background_health_checks", False
            )
            health_check_interval = general_settings.get("health_check_interval", 300)
            health_check_details = general_settings.get("health_check_details", True)

            ## check if user has set a premium feature in general_settings
            if (
                general_settings.get("enforced_params") is not None
                and premium_user is not True
            ):
                raise ValueError(
                    "Trying to use `enforced_params`"
                    + CommonProxyErrors.not_premium_user.value
                )

        router_params: dict = {
            "cache_responses": litellm.cache
            != None,  # cache if user passed in cache values
        }
        ## MODEL LIST
        model_list = config.get("model_list", None)
        if model_list:
            router_params["model_list"] = model_list
            print(  # noqa
                f"\033[32mLiteLLM: Proxy initialized with Config, Set models:\033[0m"
            )  # noqa
            for model in model_list:
                ### LOAD FROM os.environ/ ###
                for k, v in model["litellm_params"].items():
                    if isinstance(v, str) and v.startswith("os.environ/"):
                        model["litellm_params"][k] = litellm.get_secret(v)
                print(f"\033[32m    {model.get('model_name', '')}\033[0m")  # noqa
                litellm_model_name = model["litellm_params"]["model"]
                litellm_model_api_base = model["litellm_params"].get("api_base", None)
                if "ollama" in litellm_model_name and litellm_model_api_base is None:
                    run_ollama_serve()

        ## ASSISTANT SETTINGS
        assistants_config: Optional[AssistantsTypedDict] = None
        assistant_settings = config.get("assistant_settings", None)
        if assistant_settings:
            for k, v in assistant_settings["litellm_params"].items():
                if isinstance(v, str) and v.startswith("os.environ/"):
                    _v = v.replace("os.environ/", "")
                    v = os.getenv(_v)
                    assistant_settings["litellm_params"][k] = v
            assistants_config = AssistantsTypedDict(**assistant_settings)  # type: ignore

        ## ROUTER SETTINGS (e.g. routing_strategy, ...)
        router_settings = config.get("router_settings", None)
        if router_settings and isinstance(router_settings, dict):
            arg_spec = inspect.getfullargspec(litellm.Router)
            # model list already set
            exclude_args = {
                "self",
                "model_list",
            }

            available_args = [x for x in arg_spec.args if x not in exclude_args]

            for k, v in router_settings.items():
                if k in available_args:
                    router_params[k] = v
        router = litellm.Router(
            **router_params,
            assistants_config=assistants_config,
            router_general_settings=RouterGeneralSettings(
                async_only_mode=True  # only init async clients
            ),
        )  # type:ignore
        return router, router.get_model_list(), general_settings

    def get_model_info_with_id(self, model, db_model=False) -> RouterModelInfo:
        """
        Common logic across add + delete router models
        Parameters:
        - deployment
        - db_model -> flag for differentiating model stored in db vs. config -> used on UI

        Return model info w/ id
        """
        _id: Optional[str] = getattr(model, "model_id", None)
        if _id is not None:
            model.model_info["id"] = _id
            model.model_info["db_model"] = True

        if premium_user is True:
            # seeing "created_at", "updated_at", "created_by", "updated_by" is a LiteLLM Enterprise Feature
            model.model_info["created_at"] = getattr(model, "created_at", None)
            model.model_info["updated_at"] = getattr(model, "updated_at", None)
            model.model_info["created_by"] = getattr(model, "created_by", None)
            model.model_info["updated_by"] = getattr(model, "updated_by", None)

        if model.model_info is not None and isinstance(model.model_info, dict):
            if "id" not in model.model_info:
                model.model_info["id"] = model.model_id
            if "db_model" in model.model_info and model.model_info["db_model"] == False:
                model.model_info["db_model"] = db_model
            _model_info = RouterModelInfo(**model.model_info)

        else:
            _model_info = RouterModelInfo(id=model.model_id, db_model=db_model)
        return _model_info

    async def _delete_deployment(self, db_models: list) -> int:
        """
        (Helper function of add deployment) -> combined to reduce prisma db calls

        - Create all up list of model id's (db + config)
        - Compare all up list to router model id's
        - Remove any that are missing

        Return:
        - int - returns number of deleted deployments
        """
        global user_config_file_path, llm_router
        combined_id_list = []
        if llm_router is None:
            return 0

        ## DB MODELS ##
        for m in db_models:
            model_info = self.get_model_info_with_id(model=m)
            if model_info.id is not None:
                combined_id_list.append(model_info.id)

        ## CONFIG MODELS ##
        config = await self.get_config(config_file_path=user_config_file_path)
        model_list = config.get("model_list", None)
        if model_list:
            for model in model_list:
                ### LOAD FROM os.environ/ ###
                for k, v in model["litellm_params"].items():
                    if isinstance(v, str) and v.startswith("os.environ/"):
                        model["litellm_params"][k] = litellm.get_secret(v)

                ## check if they have model-id's ##
                model_id = model.get("model_info", {}).get("id", None)
                if model_id is None:
                    ## else - generate stable id's ##
                    model_id = llm_router._generate_model_id(
                        model_group=model["model_name"],
                        litellm_params=model["litellm_params"],
                    )
                combined_id_list.append(model_id)  # ADD CONFIG MODEL TO COMBINED LIST

        router_model_ids = llm_router.get_model_ids()
        # Check for model IDs in llm_router not present in combined_id_list and delete them

        deleted_deployments = 0
        for model_id in router_model_ids:
            if model_id not in combined_id_list:
                is_deleted = llm_router.delete_deployment(id=model_id)
                if is_deleted is not None:
                    deleted_deployments += 1
        return deleted_deployments

    def _add_deployment(self, db_models: list) -> int:
        """
        Iterate through db models

        for any not in router - add them.

        Return - number of deployments added
        """
        import base64

        if master_key is None or not isinstance(master_key, str):
            raise Exception(
                f"Master key is not initialized or formatted. master_key={master_key}"
            )

        if llm_router is None:
            return 0

        added_models = 0
        ## ADD MODEL LOGIC
        for m in db_models:
            _litellm_params = m.litellm_params
            if isinstance(_litellm_params, dict):
                # decrypt values
                for k, v in _litellm_params.items():
                    if isinstance(v, str):
                        # decrypt value
                        _value = decrypt_value_helper(value=v)
                        # sanity check if string > size 0
                        if len(_value) > 0:
                            _litellm_params[k] = _value
                _litellm_params = LiteLLM_Params(**_litellm_params)
            else:
                verbose_proxy_logger.error(
                    f"Invalid model added to proxy db. Invalid litellm params. litellm_params={_litellm_params}"
                )
                continue  # skip to next model
            _model_info = self.get_model_info_with_id(
                model=m, db_model=True
            )  ## 👈 FLAG = True for db_models

            added = llm_router.upsert_deployment(
                deployment=Deployment(
                    model_name=m.model_name,
                    litellm_params=_litellm_params,
                    model_info=_model_info,
                )
            )

            if added is not None:
                added_models += 1
        return added_models

    async def _update_llm_router(
        self,
        new_models: list,
        proxy_logging_obj: ProxyLogging,
    ):
        global llm_router, llm_model_list, master_key, general_settings
        import base64

        try:
            if llm_router is None and master_key is not None:
                verbose_proxy_logger.debug(f"len new_models: {len(new_models)}")

                _model_list: list = []
                for m in new_models:
                    _litellm_params = m.litellm_params
                    if isinstance(_litellm_params, dict):
                        # decrypt values
                        for k, v in _litellm_params.items():
                            decrypted_value = decrypt_value_helper(value=v)
                            _litellm_params[k] = decrypted_value
                        _litellm_params = LiteLLM_Params(**_litellm_params)
                    else:
                        verbose_proxy_logger.error(
                            f"Invalid model added to proxy db. Invalid litellm params. litellm_params={_litellm_params}"
                        )
                        continue  # skip to next model

                    _model_info = self.get_model_info_with_id(model=m)
                    _model_list.append(
                        Deployment(
                            model_name=m.model_name,
                            litellm_params=_litellm_params,
                            model_info=_model_info,
                        ).to_json(exclude_none=True)
                    )
                if len(_model_list) > 0:
                    verbose_proxy_logger.debug(f"_model_list: {_model_list}")
                    llm_router = litellm.Router(
                        model_list=_model_list,
                        router_general_settings=RouterGeneralSettings(
                            async_only_mode=True  # only init async clients
                        ),
                    )
                    verbose_proxy_logger.debug(f"updated llm_router: {llm_router}")
            else:
                verbose_proxy_logger.debug(f"len new_models: {len(new_models)}")
                ## DELETE MODEL LOGIC
                await self._delete_deployment(db_models=new_models)

                ## ADD MODEL LOGIC
                self._add_deployment(db_models=new_models)

        except Exception as e:
            verbose_proxy_logger.error(
                f"Error adding/deleting model to llm_router: {str(e)}"
            )

        if llm_router is not None:
            llm_model_list = llm_router.get_model_list()

        # check if user set any callbacks in Config Table
        config_data = await proxy_config.get_config()
        litellm_settings = config_data.get("litellm_settings", {}) or {}
        success_callbacks = litellm_settings.get("success_callback", None)
        failure_callbacks = litellm_settings.get("failure_callback", None)

        if success_callbacks is not None and isinstance(success_callbacks, list):
            for success_callback in success_callbacks:
                if success_callback not in litellm.success_callback:
                    litellm.success_callback.append(success_callback)

        # Add failure callbacks from DB to litellm
        if failure_callbacks is not None and isinstance(failure_callbacks, list):
            for failure_callback in failure_callbacks:
                if failure_callback not in litellm.failure_callback:
                    litellm.failure_callback.append(failure_callback)
        # we need to set env variables too
        environment_variables = config_data.get("environment_variables", {})
        for k, v in environment_variables.items():
            try:
                decrypted_value = decrypt_value_helper(value=v)
                os.environ[k] = decrypted_value
            except Exception as e:
                verbose_proxy_logger.error(
                    "Error setting env variable: %s - %s", k, str(e)
                )

        # router settings
        if llm_router is not None and prisma_client is not None:
            db_router_settings = await prisma_client.db.litellm_config.find_first(
                where={"param_name": "router_settings"}
            )
            if (
                db_router_settings is not None
                and db_router_settings.param_value is not None
            ):
                _router_settings = db_router_settings.param_value
                llm_router.update_settings(**_router_settings)

        ## ALERTING ## [TODO] move this to the _update_general_settings() block
        _general_settings = config_data.get("general_settings", {})
        if "alerting" in _general_settings:
            if (
                general_settings is not None
                and general_settings.get("alerting", None) is not None
                and isinstance(general_settings["alerting"], list)
                and _general_settings.get("alerting", None) is not None
                and isinstance(_general_settings["alerting"], list)
            ):
                for alert in _general_settings["alerting"]:
                    if alert not in general_settings["alerting"]:
                        general_settings["alerting"].append(alert)

                proxy_logging_obj.alerting = general_settings["alerting"]
                proxy_logging_obj.slack_alerting_instance.alerting = general_settings[
                    "alerting"
                ]
            elif general_settings is None:
                general_settings = {}
                general_settings["alerting"] = _general_settings["alerting"]
                proxy_logging_obj.alerting = general_settings["alerting"]
                proxy_logging_obj.slack_alerting_instance.alerting = general_settings[
                    "alerting"
                ]

        if "alert_types" in _general_settings:
            general_settings["alert_types"] = _general_settings["alert_types"]
            proxy_logging_obj.alert_types = general_settings["alert_types"]
            proxy_logging_obj.slack_alerting_instance.update_values(
                alert_types=general_settings["alert_types"], llm_router=llm_router
            )

        if "alert_to_webhook_url" in _general_settings:
            general_settings["alert_to_webhook_url"] = _general_settings[
                "alert_to_webhook_url"
            ]
            proxy_logging_obj.slack_alerting_instance.update_values(
                alert_to_webhook_url=general_settings["alert_to_webhook_url"],
                llm_router=llm_router,
            )

    async def _update_general_settings(self, db_general_settings: Optional[Json]):
        """
        Pull from DB, read general settings value
        """
        global general_settings
        if db_general_settings is None:
            return
        _general_settings = dict(db_general_settings)
        ## MAX PARALLEL REQUESTS ##
        if "max_parallel_requests" in _general_settings:
            general_settings["max_parallel_requests"] = _general_settings[
                "max_parallel_requests"
            ]

        if "global_max_parallel_requests" in _general_settings:
            general_settings["global_max_parallel_requests"] = _general_settings[
                "global_max_parallel_requests"
            ]

        ## ALERTING ARGS ##
        if "alerting_args" in _general_settings:
            general_settings["alerting_args"] = _general_settings["alerting_args"]
            proxy_logging_obj.slack_alerting_instance.update_values(
                alerting_args=general_settings["alerting_args"],
            )

    async def add_deployment(
        self,
        prisma_client: PrismaClient,
        proxy_logging_obj: ProxyLogging,
    ):
        """
        - Check db for new models
        - Check if model id's in router already
        - If not, add to router
        """
        global llm_router, llm_model_list, master_key, general_settings

        try:
            if master_key is None or not isinstance(master_key, str):
                raise ValueError(
                    f"Master key is not initialized or formatted. master_key={master_key}"
                )
            new_models = await prisma_client.db.litellm_proxymodeltable.find_many()
            # update llm router
            await self._update_llm_router(
                new_models=new_models, proxy_logging_obj=proxy_logging_obj
            )

            db_general_settings = await prisma_client.db.litellm_config.find_first(
                where={"param_name": "general_settings"}
            )

            # update general settings
            if db_general_settings is not None:
                await self._update_general_settings(
                    db_general_settings=db_general_settings.param_value,
                )

        except Exception as e:
            verbose_proxy_logger.error(
                "{}\nTraceback:{}".format(str(e), traceback.format_exc())
            )


proxy_config = ProxyConfig()


def save_worker_config(**data):
    import json

    os.environ["WORKER_CONFIG"] = json.dumps(data)


async def initialize(
    model=None,
    alias=None,
    api_base=None,
    api_version=None,
    debug=False,
    detailed_debug=False,
    temperature=None,
    max_tokens=None,
    request_timeout=600,
    max_budget=None,
    telemetry=False,
    drop_params=True,
    add_function_to_prompt=True,
    headers=None,
    save=False,
    use_queue=False,
    config=None,
):
    global user_model, user_api_base, user_debug, user_detailed_debug, user_user_max_tokens, user_request_timeout, user_temperature, user_telemetry, user_headers, experimental, llm_model_list, llm_router, general_settings, master_key, user_custom_auth, prisma_client
    generate_feedback_box()
    user_model = model
    user_debug = debug
    if debug is True:  # this needs to be first, so users can see Router init debugg
        import logging

        from litellm._logging import (
            verbose_logger,
            verbose_proxy_logger,
            verbose_router_logger,
        )

        # this must ALWAYS remain logging.INFO, DO NOT MODIFY THIS
        verbose_logger.setLevel(level=logging.INFO)  # sets package logs to info
        verbose_router_logger.setLevel(level=logging.INFO)  # set router logs to info
        verbose_proxy_logger.setLevel(level=logging.INFO)  # set proxy logs to info
    if detailed_debug == True:
        import logging

        from litellm._logging import (
            verbose_logger,
            verbose_proxy_logger,
            verbose_router_logger,
        )

        verbose_logger.setLevel(level=logging.DEBUG)  # set package log to debug
        verbose_router_logger.setLevel(level=logging.DEBUG)  # set router logs to debug
        verbose_proxy_logger.setLevel(level=logging.DEBUG)  # set proxy logs to debug
    elif debug == False and detailed_debug == False:
        # users can control proxy debugging using env variable = 'LITELLM_LOG'
        litellm_log_setting = os.environ.get("LITELLM_LOG", "")
        if litellm_log_setting != None:
            if litellm_log_setting.upper() == "INFO":
                import logging

                from litellm._logging import verbose_proxy_logger, verbose_router_logger

                # this must ALWAYS remain logging.INFO, DO NOT MODIFY THIS

                verbose_router_logger.setLevel(
                    level=logging.INFO
                )  # set router logs to info
                verbose_proxy_logger.setLevel(
                    level=logging.INFO
                )  # set proxy logs to info
            elif litellm_log_setting.upper() == "DEBUG":
                import logging

                from litellm._logging import verbose_proxy_logger, verbose_router_logger

                verbose_router_logger.setLevel(
                    level=logging.DEBUG
                )  # set router logs to info
                verbose_proxy_logger.setLevel(
                    level=logging.DEBUG
                )  # set proxy logs to debug
    dynamic_config = {"general": {}, user_model: {}}
    if config:
        (
            llm_router,
            llm_model_list,
            general_settings,
        ) = await proxy_config.load_config(router=llm_router, config_file_path=config)
    if headers:  # model-specific param
        user_headers = headers
        dynamic_config[user_model]["headers"] = headers
    if api_base:  # model-specific param
        user_api_base = api_base
        dynamic_config[user_model]["api_base"] = api_base
    if api_version:
        os.environ["AZURE_API_VERSION"] = (
            api_version  # set this for azure - litellm can read this from the env
        )
    if max_tokens:  # model-specific param
        user_max_tokens = max_tokens
        dynamic_config[user_model]["max_tokens"] = max_tokens
    if temperature:  # model-specific param
        user_temperature = temperature
        dynamic_config[user_model]["temperature"] = temperature
    if request_timeout:
        user_request_timeout = request_timeout
        dynamic_config[user_model]["request_timeout"] = request_timeout
    if alias:  # model-specific param
        dynamic_config[user_model]["alias"] = alias
    if drop_params == True:  # litellm-specific param
        litellm.drop_params = True
        dynamic_config["general"]["drop_params"] = True
    if add_function_to_prompt == True:  # litellm-specific param
        litellm.add_function_to_prompt = True
        dynamic_config["general"]["add_function_to_prompt"] = True
    if max_budget:  # litellm-specific param
        litellm.max_budget = max_budget
        dynamic_config["general"]["max_budget"] = max_budget
    if experimental:
        pass
    user_telemetry = telemetry


# for streaming
def data_generator(response):
    verbose_proxy_logger.debug("inside generator")
    for chunk in response:
        verbose_proxy_logger.debug("returned chunk: %s", chunk)
        try:
            yield f"data: {json.dumps(chunk.dict())}\n\n"
        except:
            yield f"data: {json.dumps(chunk)}\n\n"


async def async_assistants_data_generator(
    response, user_api_key_dict: UserAPIKeyAuth, request_data: dict
):
    verbose_proxy_logger.debug("inside generator")
    try:
        start_time = time.time()
        async with response as chunk:

            ### CALL HOOKS ### - modify outgoing data
            chunk = await proxy_logging_obj.async_post_call_streaming_hook(
                user_api_key_dict=user_api_key_dict, response=chunk
            )

            # chunk = chunk.model_dump_json(exclude_none=True)
            async for c in chunk:
                c = c.model_dump_json(exclude_none=True)
                try:
                    yield f"data: {c}\n\n"
                except Exception as e:
                    yield f"data: {str(e)}\n\n"

        # Streaming is done, yield the [DONE] chunk
        done_message = "[DONE]"
        yield f"data: {done_message}\n\n"
    except Exception as e:
        verbose_proxy_logger.error(
            "litellm.proxy.proxy_server.async_assistants_data_generator(): Exception occured - {}".format(
                str(e)
            )
        )
        verbose_proxy_logger.debug(traceback.format_exc())
        await proxy_logging_obj.post_call_failure_hook(
            user_api_key_dict=user_api_key_dict,
            original_exception=e,
            request_data=request_data,
        )
        verbose_proxy_logger.debug(
            f"\033[1;31mAn error occurred: {e}\n\n Debug this by setting `--debug`, e.g. `litellm --model gpt-3.5-turbo --debug`"
        )
        router_model_names = llm_router.model_names if llm_router is not None else []
        if isinstance(e, HTTPException):
            raise e
        else:
            error_traceback = traceback.format_exc()
            error_msg = f"{str(e)}\n\n{error_traceback}"

        proxy_exception = ProxyException(
            message=getattr(e, "message", error_msg),
            type=getattr(e, "type", "None"),
            param=getattr(e, "param", "None"),
            code=getattr(e, "status_code", 500),
        )
        error_returned = json.dumps({"error": proxy_exception.to_dict()})
        yield f"data: {error_returned}\n\n"


async def async_data_generator(
    response, user_api_key_dict: UserAPIKeyAuth, request_data: dict
):
    verbose_proxy_logger.debug("inside generator")
    try:
        start_time = time.time()
        async for chunk in response:

            ### CALL HOOKS ### - modify outgoing data
            chunk = await proxy_logging_obj.async_post_call_streaming_hook(
                user_api_key_dict=user_api_key_dict, response=chunk
            )

            chunk = chunk.model_dump_json(exclude_none=True)
            try:
                yield f"data: {chunk}\n\n"
            except Exception as e:
                yield f"data: {str(e)}\n\n"

        # Streaming is done, yield the [DONE] chunk
        done_message = "[DONE]"
        yield f"data: {done_message}\n\n"
    except Exception as e:
        verbose_proxy_logger.error(
            "litellm.proxy.proxy_server.async_data_generator(): Exception occured - {}\n{}".format(
                str(e), traceback.format_exc()
            )
        )
        await proxy_logging_obj.post_call_failure_hook(
            user_api_key_dict=user_api_key_dict,
            original_exception=e,
            request_data=request_data,
        )
        verbose_proxy_logger.debug(
            f"\033[1;31mAn error occurred: {e}\n\n Debug this by setting `--debug`, e.g. `litellm --model gpt-3.5-turbo --debug`"
        )
        router_model_names = llm_router.model_names if llm_router is not None else []

        if isinstance(e, HTTPException):
            raise e
        else:
            error_traceback = traceback.format_exc()
            error_msg = f"{str(e)}\n\n{error_traceback}"

        proxy_exception = ProxyException(
            message=getattr(e, "message", error_msg),
            type=getattr(e, "type", "None"),
            param=getattr(e, "param", "None"),
            code=getattr(e, "status_code", 500),
        )
        error_returned = json.dumps({"error": proxy_exception.to_dict()})
        yield f"data: {error_returned}\n\n"


def select_data_generator(
    response, user_api_key_dict: UserAPIKeyAuth, request_data: dict
):
    return async_data_generator(
        response=response,
        user_api_key_dict=user_api_key_dict,
        request_data=request_data,
    )


def get_litellm_model_info(model: dict = {}):
    model_info = model.get("model_info", {})
    model_to_lookup = model.get("litellm_params", {}).get("model", None)
    try:
        if "azure" in model_to_lookup:
            model_to_lookup = model_info.get("base_model", None)
        litellm_model_info = litellm.get_model_info(model_to_lookup)
        return litellm_model_info
    except:
        # this should not block returning on /model/info
        # if litellm does not have info on the model it should return {}
        return {}


def on_backoff(details):
    # The 'tries' key in the details dictionary contains the number of completed tries
    verbose_proxy_logger.debug("Backing off... this was attempt # %s", details["tries"])


def giveup(e):
    result = not (
        isinstance(e, ProxyException)
        and getattr(e, "message", None) is not None
        and isinstance(e.message, str)
        and "Max parallel request limit reached" in e.message
    )
    if result:
        verbose_proxy_logger.info(json.dumps({"event": "giveup", "exception": str(e)}))
    return result


@router.on_event("startup")
async def startup_event():
    global prisma_client, master_key, use_background_health_checks, llm_router, llm_model_list, general_settings, proxy_budget_rescheduler_min_time, proxy_budget_rescheduler_max_time, litellm_proxy_admin_name, db_writer_client, store_model_in_db, premium_user, _license_check
    import json

    ### LOAD MASTER KEY ###
    # check if master key set in environment - load from there
    master_key = litellm.get_secret("LITELLM_MASTER_KEY", None)
    # check if DATABASE_URL in environment - load from there
    if prisma_client is None:
        prisma_setup(database_url=litellm.get_secret("DATABASE_URL", None))

    ### LOAD CONFIG ###
    worker_config = litellm.get_secret("WORKER_CONFIG")
    verbose_proxy_logger.debug("worker_config: %s", worker_config)
    # check if it's a valid file path
    if os.path.isfile(worker_config):
        if proxy_config.is_yaml(config_file_path=worker_config):
            (
                llm_router,
                llm_model_list,
                general_settings,
            ) = await proxy_config.load_config(
                router=llm_router, config_file_path=worker_config
            )
        else:
            await initialize(**worker_config)
    else:
        # if not, assume it's a json string
        worker_config = json.loads(os.getenv("WORKER_CONFIG"))
        await initialize(**worker_config)

    ## CHECK PREMIUM USER
    verbose_proxy_logger.debug(
        "litellm.proxy.proxy_server.py::startup() - CHECKING PREMIUM USER - {}".format(
            premium_user
        )
    )
    if premium_user is False:
        premium_user = _license_check.is_premium()

    verbose_proxy_logger.debug(
        "litellm.proxy.proxy_server.py::startup() - PREMIUM USER value - {}".format(
            premium_user
        )
    )

    ## COST TRACKING ##
    cost_tracking()

    ## Error Tracking ##
    error_tracking()

    ## UPDATE SLACK ALERTING ##
    proxy_logging_obj.slack_alerting_instance.update_values(llm_router=llm_router)

    db_writer_client = HTTPHandler()

    ## UPDATE INTERNAL USAGE CACHE ##
    proxy_logging_obj.update_values(
        redis_cache=redis_usage_cache
    )  # used by parallel request limiter for rate limiting keys across instances

    proxy_logging_obj._init_litellm_callbacks(
        llm_router=llm_router
    )  # INITIALIZE LITELLM CALLBACKS ON SERVER STARTUP <- do this to catch any logging errors on startup, not when calls are being made

    if "daily_reports" in proxy_logging_obj.slack_alerting_instance.alert_types:
        asyncio.create_task(
            proxy_logging_obj.slack_alerting_instance._run_scheduled_daily_report(
                llm_router=llm_router
            )
        )  # RUN DAILY REPORT (if scheduled)

    ## JWT AUTH ##
    if general_settings.get("litellm_jwtauth", None) is not None:
        for k, v in general_settings["litellm_jwtauth"].items():
            if isinstance(v, str) and v.startswith("os.environ/"):
                general_settings["litellm_jwtauth"][k] = litellm.get_secret(v)
        litellm_jwtauth = LiteLLM_JWTAuth(**general_settings["litellm_jwtauth"])
    else:
        litellm_jwtauth = LiteLLM_JWTAuth()
    jwt_handler.update_environment(
        prisma_client=prisma_client,
        user_api_key_cache=user_api_key_cache,
        litellm_jwtauth=litellm_jwtauth,
    )

    if use_background_health_checks:
        asyncio.create_task(
            _run_background_health_check()
        )  # start the background health check coroutine.

    if prompt_injection_detection_obj is not None:
        prompt_injection_detection_obj.update_environment(router=llm_router)

    verbose_proxy_logger.debug("prisma_client: %s", prisma_client)
    if prisma_client is not None:
        await prisma_client.connect()

    verbose_proxy_logger.debug("custom_db_client client - %s", custom_db_client)
    if custom_db_client is not None:
        verbose_proxy_logger.debug("custom_db_client: connecting %s", custom_db_client)
        await custom_db_client.connect()

    if prisma_client is not None and master_key is not None:
        # add master key to db
        if os.getenv("PROXY_ADMIN_ID", None) is not None:
            litellm_proxy_admin_name = os.getenv(
                "PROXY_ADMIN_ID", litellm_proxy_admin_name
            )
        asyncio.create_task(
            generate_key_helper_fn(
                request_type="user",
                duration=None,
                models=[],
                aliases={},
                config={},
                spend=0,
                token=master_key,
                user_id=litellm_proxy_admin_name,
                user_role=LitellmUserRoles.PROXY_ADMIN,
                query_type="update_data",
                update_key_values={"user_role": LitellmUserRoles.PROXY_ADMIN},
            )
        )

    if prisma_client is not None and litellm.max_budget > 0:
        if litellm.budget_duration is None:
            raise Exception(
                "budget_duration not set on Proxy. budget_duration is required to use max_budget."
            )

        # add proxy budget to db in the user table
        asyncio.create_task(
            generate_key_helper_fn(
                request_type="user",
                user_id=litellm_proxy_budget_name,
                duration=None,
                models=[],
                aliases={},
                config={},
                spend=0,
                max_budget=litellm.max_budget,
                budget_duration=litellm.budget_duration,
                query_type="update_data",
                update_key_values={
                    "max_budget": litellm.max_budget,
                    "budget_duration": litellm.budget_duration,
                },
            )
        )

    if custom_db_client is not None and master_key is not None:
        # add master key to db
        await generate_key_helper_fn(
            request_type="key",
            duration=None,
            models=[],
            aliases={},
            config={},
            spend=0,
            token=master_key,
        )

    ### CHECK IF VIEW EXISTS ###
    if prisma_client is not None:
        create_view_response = await prisma_client.check_view_exists()
        # Apply misc fixes on DB
        # [non-blocking] helper to apply fixes from older litellm versions
        asyncio.create_task(prisma_client.apply_db_fixes())

    ### START BATCH WRITING DB + CHECKING NEW MODELS###
    if prisma_client is not None:
        scheduler = AsyncIOScheduler()
        interval = random.randint(
            proxy_budget_rescheduler_min_time, proxy_budget_rescheduler_max_time
        )  # random interval, so multiple workers avoid resetting budget at the same time
        batch_writing_interval = random.randint(
            proxy_batch_write_at - 3, proxy_batch_write_at + 3
        )  # random interval, so multiple workers avoid batch writing at the same time

        ### RESET BUDGET ###
        if general_settings.get("disable_reset_budget", False) == False:
            scheduler.add_job(
                reset_budget, "interval", seconds=interval, args=[prisma_client]
            )

        ### UPDATE SPEND ###
        scheduler.add_job(
            update_spend,
            "interval",
            seconds=batch_writing_interval,
            args=[prisma_client, db_writer_client, proxy_logging_obj],
        )

        ### ADD NEW MODELS ###
        store_model_in_db = (
            litellm.get_secret("STORE_MODEL_IN_DB", store_model_in_db)
            or store_model_in_db
        )  # type: ignore
        if store_model_in_db == True:
            scheduler.add_job(
                proxy_config.add_deployment,
                "interval",
                seconds=10,
                args=[prisma_client, proxy_logging_obj],
            )

            # this will load all existing models on proxy startup
            await proxy_config.add_deployment(
                prisma_client=prisma_client, proxy_logging_obj=proxy_logging_obj
            )

        if (
            proxy_logging_obj is not None
            and proxy_logging_obj.slack_alerting_instance is not None
            and prisma_client is not None
        ):
            print("Alerting: Initializing Weekly/Monthly Spend Reports")  # noqa
            ### Schedule weekly/monhtly spend reports ###
            scheduler.add_job(
                proxy_logging_obj.slack_alerting_instance.send_weekly_spend_report,
                "cron",
                day_of_week="mon",
            )

            scheduler.add_job(
                proxy_logging_obj.slack_alerting_instance.send_monthly_spend_report,
                "cron",
                day=1,
            )

        scheduler.start()


#### API ENDPOINTS ####
@router.get(
    "/v1/models", dependencies=[Depends(user_api_key_auth)], tags=["model management"]
)
@router.get(
    "/models", dependencies=[Depends(user_api_key_auth)], tags=["model management"]
)  # if project requires model list
def model_list(
    user_api_key_dict: UserAPIKeyAuth = Depends(user_api_key_auth),
):
    """
    Use `/model/info` - to get detailed model information, example - pricing, mode, etc.

    This is just for compatibility with openai projects like aider.
    """
    global llm_model_list, general_settings
    all_models = []
    ## CHECK IF MODEL RESTRICTIONS ARE SET AT KEY/TEAM LEVEL ##
    if llm_model_list is None:
        proxy_model_list = []
    else:
        proxy_model_list = [m["model_name"] for m in llm_model_list]
    key_models = get_key_models(
        user_api_key_dict=user_api_key_dict, proxy_model_list=proxy_model_list
    )
    team_models = get_team_models(
        user_api_key_dict=user_api_key_dict, proxy_model_list=proxy_model_list
    )
    all_models = get_complete_model_list(
        key_models=key_models,
        team_models=team_models,
        proxy_model_list=proxy_model_list,
        user_model=user_model,
        infer_model_from_keys=general_settings.get("infer_model_from_keys", False),
    )
    return dict(
        data=[
            {
                "id": model,
                "object": "model",
                "created": 1677610602,
                "owned_by": "openai",
            }
            for model in all_models
        ],
        object="list",
    )


@router.post(
    "/v1/chat/completions",
    dependencies=[Depends(user_api_key_auth)],
    tags=["chat/completions"],
)
@router.post(
    "/chat/completions",
    dependencies=[Depends(user_api_key_auth)],
    tags=["chat/completions"],
)
@router.post(
    "/engines/{model:path}/chat/completions",
    dependencies=[Depends(user_api_key_auth)],
    tags=["chat/completions"],
)
@router.post(
    "/openai/deployments/{model:path}/chat/completions",
    dependencies=[Depends(user_api_key_auth)],
    tags=["chat/completions"],
)  # azure compatible endpoint
@backoff.on_exception(
    backoff.expo,
    Exception,  # base exception to catch for the backoff
    max_tries=litellm.num_retries or 3,  # maximum number of retries
    max_time=litellm.request_timeout or 60,  # maximum total time to retry for
    on_backoff=on_backoff,  # specifying the function to call on backoff
    giveup=giveup,
    logger=verbose_proxy_logger,
)
async def chat_completion(
    request: Request,
    fastapi_response: Response,
    model: Optional[str] = None,
    user_api_key_dict: UserAPIKeyAuth = Depends(user_api_key_auth),
):
    global general_settings, user_debug, proxy_logging_obj, llm_model_list

    data = {}
    try:
        body = await request.body()
        body_str = body.decode()
        try:
            data = ast.literal_eval(body_str)
        except:
            data = json.loads(body_str)

        verbose_proxy_logger.debug(
            "Request received by LiteLLM:\n{}".format(json.dumps(data, indent=4)),
        )

        data = await add_litellm_data_to_request(
            data=data,
            request=request,
            general_settings=general_settings,
            user_api_key_dict=user_api_key_dict,
            version=version,
            proxy_config=proxy_config,
        )

        data["model"] = (
            general_settings.get("completion_model", None)  # server default
            or user_model  # model name passed via cli args
            or model  # for azure deployments
            or data["model"]  # default passed in http request
        )

        global user_temperature, user_request_timeout, user_max_tokens, user_api_base
        # override with user settings, these are params passed via cli
        if user_temperature:
            data["temperature"] = user_temperature
        if user_request_timeout:
            data["request_timeout"] = user_request_timeout
        if user_max_tokens:
            data["max_tokens"] = user_max_tokens
        if user_api_base:
            data["api_base"] = user_api_base

        ### MODEL ALIAS MAPPING ###
        # check if model name in model alias map
        # get the actual model name
        if isinstance(data["model"], str) and data["model"] in litellm.model_alias_map:
            data["model"] = litellm.model_alias_map[data["model"]]

        ### CALL HOOKS ### - modify/reject incoming data before calling the model
        data = await proxy_logging_obj.pre_call_hook(  # type: ignore
            user_api_key_dict=user_api_key_dict, data=data, call_type="completion"
        )

        ## LOGGING OBJECT ## - initialize logging object for logging success/failure events for call
        ## IMPORTANT Note: - initialize this before running pre-call checks. Ensures we log rejected requests to langfuse.
        data["litellm_call_id"] = request.headers.get(
            "x-litellm-call-id", str(uuid.uuid4())
        )
        logging_obj, data = litellm.utils.function_setup(
            original_function="acompletion",
            rules_obj=litellm.utils.Rules(),
            start_time=datetime.now(),
            **data,
        )

        data["litellm_logging_obj"] = logging_obj

        tasks = []
        tasks.append(
            proxy_logging_obj.during_call_hook(
                data=data,
                user_api_key_dict=user_api_key_dict,
                call_type="completion",
            )
        )

        ### ROUTE THE REQUEST ###
        # Do not change this - it should be a constant time fetch - ALWAYS
        router_model_names = llm_router.model_names if llm_router is not None else []
        # skip router if user passed their key
        if "api_key" in data:
            tasks.append(litellm.acompletion(**data))
        elif "," in data["model"] and llm_router is not None:
            if (
                data.get("fastest_response", None) is not None
                and data["fastest_response"] == True
            ):
                tasks.append(llm_router.abatch_completion_fastest_response(**data))
            else:
                _models_csv_string = data.pop("model")
                _models = [model.strip() for model in _models_csv_string.split(",")]
                tasks.append(llm_router.abatch_completion(models=_models, **data))
        elif "user_config" in data:
            # initialize a new router instance. make request using this Router
            router_config = data.pop("user_config")
            user_router = litellm.Router(**router_config)
            tasks.append(user_router.acompletion(**data))
        elif (
            llm_router is not None and data["model"] in router_model_names
        ):  # model in router model list
            tasks.append(llm_router.acompletion(**data))
        elif (
            llm_router is not None and data["model"] in llm_router.get_model_ids()
        ):  # model in router model list
            tasks.append(llm_router.acompletion(**data))
        elif (
            llm_router is not None
            and llm_router.model_group_alias is not None
            and data["model"] in llm_router.model_group_alias
        ):  # model set in model_group_alias
            tasks.append(llm_router.acompletion(**data))
        elif (
            llm_router is not None and data["model"] in llm_router.deployment_names
        ):  # model in router deployments, calling a specific deployment on the router
            tasks.append(llm_router.acompletion(**data, specific_deployment=True))
        elif (
            llm_router is not None
            and data["model"] not in router_model_names
            and llm_router.default_deployment is not None
        ):  # model in router deployments, calling a specific deployment on the router
            tasks.append(llm_router.acompletion(**data))
        elif user_model is not None:  # `litellm --model <your-model-name>`
            tasks.append(litellm.acompletion(**data))
        else:
            raise HTTPException(
                status_code=status.HTTP_400_BAD_REQUEST,
                detail={
                    "error": "chat_completion: Invalid model name passed in model="
                    + data.get("model", "")
                },
            )

        # wait for call to end
        llm_responses = asyncio.gather(
            *tasks
        )  # run the moderation check in parallel to the actual llm api call

        responses = await llm_responses

        response = responses[1]

        hidden_params = getattr(response, "_hidden_params", {}) or {}
        model_id = hidden_params.get("model_id", None) or ""
        cache_key = hidden_params.get("cache_key", None) or ""
        api_base = hidden_params.get("api_base", None) or ""
        response_cost = hidden_params.get("response_cost", None) or ""
        fastest_response_batch_completion = hidden_params.get(
            "fastest_response_batch_completion", None
        )

        # Post Call Processing
        if llm_router is not None:
            data["deployment"] = llm_router.get_deployment(model_id=model_id)
        asyncio.create_task(
            proxy_logging_obj.update_request_status(
                litellm_call_id=data.get("litellm_call_id", ""), status="success"
            )
        )
        if (
            "stream" in data and data["stream"] == True
        ):  # use generate_responses to stream responses
            custom_headers = get_custom_headers(
                user_api_key_dict=user_api_key_dict,
                call_id=logging_obj.litellm_call_id,
                model_id=model_id,
                cache_key=cache_key,
                api_base=api_base,
                version=version,
                response_cost=response_cost,
                model_region=getattr(user_api_key_dict, "allowed_model_region", ""),
                fastest_response_batch_completion=fastest_response_batch_completion,
            )
            selected_data_generator = select_data_generator(
                response=response,
                user_api_key_dict=user_api_key_dict,
                request_data=data,
            )
            return StreamingResponse(
                selected_data_generator,
                media_type="text/event-stream",
                headers=custom_headers,
            )

        ### CALL HOOKS ### - modify outgoing data
        response = await proxy_logging_obj.post_call_success_hook(
            user_api_key_dict=user_api_key_dict, response=response
        )

        hidden_params = getattr(response, "_hidden_params", {}) or {}
        additional_headers: dict = hidden_params.get("additional_headers", {}) or {}

        fastapi_response.headers.update(
            get_custom_headers(
                user_api_key_dict=user_api_key_dict,
                call_id=logging_obj.litellm_call_id,
                model_id=model_id,
                cache_key=cache_key,
                api_base=api_base,
                version=version,
                response_cost=response_cost,
                model_region=getattr(user_api_key_dict, "allowed_model_region", ""),
                fastest_response_batch_completion=fastest_response_batch_completion,
                **additional_headers,
            )
        )

        return response
    except RejectedRequestError as e:
        _data = e.request_data
        await proxy_logging_obj.post_call_failure_hook(
            user_api_key_dict=user_api_key_dict,
            original_exception=e,
            request_data=_data,
        )
        _chat_response = litellm.ModelResponse()
        _chat_response.choices[0].message.content = e.message  # type: ignore

        if data.get("stream", None) is not None and data["stream"] == True:
            _iterator = litellm.utils.ModelResponseIterator(
                model_response=_chat_response, convert_to_delta=True
            )
            _streaming_response = litellm.CustomStreamWrapper(
                completion_stream=_iterator,
                model=data.get("model", ""),
                custom_llm_provider="cached_response",
                logging_obj=data.get("litellm_logging_obj", None),
            )
            selected_data_generator = select_data_generator(
                response=_streaming_response,
                user_api_key_dict=user_api_key_dict,
                request_data=_data,
            )

            return StreamingResponse(
                selected_data_generator,
                media_type="text/event-stream",
            )
        _usage = litellm.Usage(prompt_tokens=0, completion_tokens=0, total_tokens=0)
        _chat_response.usage = _usage  # type: ignore
        return _chat_response
    except Exception as e:
        verbose_proxy_logger.error(
            "litellm.proxy.proxy_server.chat_completion(): Exception occured - {}\n{}".format(
                get_error_message_str(e=e), traceback.format_exc()
            )
        )
        await proxy_logging_obj.post_call_failure_hook(
            user_api_key_dict=user_api_key_dict, original_exception=e, request_data=data
        )
        litellm_debug_info = getattr(e, "litellm_debug_info", "")
        verbose_proxy_logger.debug(
            "\033[1;31mAn error occurred: %s %s\n\n Debug this by setting `--debug`, e.g. `litellm --model gpt-3.5-turbo --debug`",
            e,
            litellm_debug_info,
        )
        router_model_names = llm_router.model_names if llm_router is not None else []

        if isinstance(e, HTTPException):
            # print("e.headers={}".format(e.headers))
            raise ProxyException(
                message=getattr(e, "detail", str(e)),
                type=getattr(e, "type", "None"),
                param=getattr(e, "param", "None"),
                code=getattr(e, "status_code", status.HTTP_400_BAD_REQUEST),
                headers=getattr(e, "headers", {}),
            )
        error_msg = f"{str(e)}"
        raise ProxyException(
            message=getattr(e, "message", error_msg),
            type=getattr(e, "type", "None"),
            param=getattr(e, "param", "None"),
            code=getattr(e, "status_code", 500),
        )


@router.post(
    "/v1/completions", dependencies=[Depends(user_api_key_auth)], tags=["completions"]
)
@router.post(
    "/completions", dependencies=[Depends(user_api_key_auth)], tags=["completions"]
)
@router.post(
    "/engines/{model:path}/completions",
    dependencies=[Depends(user_api_key_auth)],
    tags=["completions"],
)
@router.post(
    "/openai/deployments/{model:path}/completions",
    dependencies=[Depends(user_api_key_auth)],
    tags=["completions"],
)
async def completion(
    request: Request,
    fastapi_response: Response,
    model: Optional[str] = None,
    user_api_key_dict: UserAPIKeyAuth = Depends(user_api_key_auth),
):
    global user_temperature, user_request_timeout, user_max_tokens, user_api_base
    data = {}
    try:
        body = await request.body()
        body_str = body.decode()
        try:
            data = ast.literal_eval(body_str)
        except:
            data = json.loads(body_str)

        data["model"] = (
            general_settings.get("completion_model", None)  # server default
            or user_model  # model name passed via cli args
            or model  # for azure deployments
            or data["model"]  # default passed in http request
        )
        if user_model:
            data["model"] = user_model

        data = await add_litellm_data_to_request(
            data=data,
            request=request,
            general_settings=general_settings,
            user_api_key_dict=user_api_key_dict,
            version=version,
            proxy_config=proxy_config,
        )

        # override with user settings, these are params passed via cli
        if user_temperature:
            data["temperature"] = user_temperature
        if user_request_timeout:
            data["request_timeout"] = user_request_timeout
        if user_max_tokens:
            data["max_tokens"] = user_max_tokens
        if user_api_base:
            data["api_base"] = user_api_base

        ### MODEL ALIAS MAPPING ###
        # check if model name in model alias map
        # get the actual model name
        if data["model"] in litellm.model_alias_map:
            data["model"] = litellm.model_alias_map[data["model"]]

        ### CALL HOOKS ### - modify incoming data before calling the model
        data = await proxy_logging_obj.pre_call_hook(  # type: ignore
            user_api_key_dict=user_api_key_dict, data=data, call_type="text_completion"
        )

        ### ROUTE THE REQUESTs ###
        router_model_names = llm_router.model_names if llm_router is not None else []
        # skip router if user passed their key
        if "api_key" in data:
            llm_response = asyncio.create_task(litellm.atext_completion(**data))
        elif (
            llm_router is not None and data["model"] in router_model_names
        ):  # model in router model list
            llm_response = asyncio.create_task(llm_router.atext_completion(**data))
        elif (
            llm_router is not None
            and llm_router.model_group_alias is not None
            and data["model"] in llm_router.model_group_alias
        ):  # model set in model_group_alias
            llm_response = asyncio.create_task(llm_router.atext_completion(**data))
        elif (
            llm_router is not None and data["model"] in llm_router.deployment_names
        ):  # model in router deployments, calling a specific deployment on the router
            llm_response = asyncio.create_task(
                llm_router.atext_completion(**data, specific_deployment=True)
            )
        elif (
            llm_router is not None and data["model"] in llm_router.get_model_ids()
        ):  # model in router model list
            llm_response = asyncio.create_task(llm_router.atext_completion(**data))
        elif (
            llm_router is not None
            and data["model"] not in router_model_names
            and llm_router.default_deployment is not None
        ):  # model in router deployments, calling a specific deployment on the router
            llm_response = asyncio.create_task(llm_router.atext_completion(**data))
        elif user_model is not None:  # `litellm --model <your-model-name>`
            llm_response = asyncio.create_task(litellm.atext_completion(**data))
        else:
            raise HTTPException(
                status_code=status.HTTP_400_BAD_REQUEST,
                detail={
                    "error": "completion: Invalid model name passed in model="
                    + data.get("model", "")
                },
            )

        # Await the llm_response task
        response = await llm_response

        hidden_params = getattr(response, "_hidden_params", {}) or {}
        model_id = hidden_params.get("model_id", None) or ""
        cache_key = hidden_params.get("cache_key", None) or ""
        api_base = hidden_params.get("api_base", None) or ""
        response_cost = hidden_params.get("response_cost", None) or ""
        litellm_call_id = hidden_params.get("litellm_call_id", None) or ""

        ### ALERTING ###
        asyncio.create_task(
            proxy_logging_obj.update_request_status(
                litellm_call_id=data.get("litellm_call_id", ""), status="success"
            )
        )

        verbose_proxy_logger.debug("final response: %s", response)
        if (
            "stream" in data and data["stream"] == True
        ):  # use generate_responses to stream responses
            custom_headers = get_custom_headers(
                user_api_key_dict=user_api_key_dict,
                call_id=litellm_call_id,
                model_id=model_id,
                cache_key=cache_key,
                api_base=api_base,
                version=version,
                response_cost=response_cost,
            )
            selected_data_generator = select_data_generator(
                response=response,
                user_api_key_dict=user_api_key_dict,
                request_data=data,
            )

            return StreamingResponse(
                selected_data_generator,
                media_type="text/event-stream",
                headers=custom_headers,
            )
        fastapi_response.headers.update(
            get_custom_headers(
                user_api_key_dict=user_api_key_dict,
                call_id=litellm_call_id,
                model_id=model_id,
                cache_key=cache_key,
                api_base=api_base,
                version=version,
                response_cost=response_cost,
            )
        )

        return response
    except RejectedRequestError as e:
        _data = e.request_data
        await proxy_logging_obj.post_call_failure_hook(
            user_api_key_dict=user_api_key_dict,
            original_exception=e,
            request_data=_data,
        )
        if _data.get("stream", None) is not None and _data["stream"] == True:
            _chat_response = litellm.ModelResponse()
            _usage = litellm.Usage(
                prompt_tokens=0,
                completion_tokens=0,
                total_tokens=0,
            )
            _chat_response.usage = _usage  # type: ignore
            _chat_response.choices[0].message.content = e.message  # type: ignore
            _iterator = litellm.utils.ModelResponseIterator(
                model_response=_chat_response, convert_to_delta=True
            )
            _streaming_response = litellm.TextCompletionStreamWrapper(
                completion_stream=_iterator,
                model=_data.get("model", ""),
            )

            selected_data_generator = select_data_generator(
                response=_streaming_response,
                user_api_key_dict=user_api_key_dict,
                request_data=data,
            )

            return StreamingResponse(
                selected_data_generator,
                media_type="text/event-stream",
                headers={},
            )
        else:
            _response = litellm.TextCompletionResponse()
            _response.choices[0].text = e.message
            return _response
    except Exception as e:
        await proxy_logging_obj.post_call_failure_hook(
            user_api_key_dict=user_api_key_dict, original_exception=e, request_data=data
        )
        verbose_proxy_logger.error(
            "litellm.proxy.proxy_server.completion(): Exception occured - {}".format(
                str(e)
            )
        )
        verbose_proxy_logger.debug(traceback.format_exc())
        error_msg = f"{str(e)}"
        raise ProxyException(
            message=getattr(e, "message", error_msg),
            type=getattr(e, "type", "None"),
            param=getattr(e, "param", "None"),
            code=getattr(e, "status_code", 500),
        )


@router.post(
    "/v1/embeddings",
    dependencies=[Depends(user_api_key_auth)],
    response_class=ORJSONResponse,
    tags=["embeddings"],
)
@router.post(
    "/embeddings",
    dependencies=[Depends(user_api_key_auth)],
    response_class=ORJSONResponse,
    tags=["embeddings"],
)
@router.post(
    "/engines/{model:path}/embeddings",
    dependencies=[Depends(user_api_key_auth)],
    response_class=ORJSONResponse,
    tags=["embeddings"],
)  # azure compatible endpoint
@router.post(
    "/openai/deployments/{model:path}/embeddings",
    dependencies=[Depends(user_api_key_auth)],
    response_class=ORJSONResponse,
    tags=["embeddings"],
)  # azure compatible endpoint
async def embeddings(
    request: Request,
    fastapi_response: Response,
    model: Optional[str] = None,
    user_api_key_dict: UserAPIKeyAuth = Depends(user_api_key_auth),
):
    global proxy_logging_obj
    data: Any = {}
    try:
        # Use orjson to parse JSON data, orjson speeds up requests significantly
        body = await request.body()
        data = orjson.loads(body)

        # Include original request and headers in the data
        data = await add_litellm_data_to_request(
            data=data,
            request=request,
            general_settings=general_settings,
            user_api_key_dict=user_api_key_dict,
            version=version,
            proxy_config=proxy_config,
        )

        data["model"] = (
            general_settings.get("embedding_model", None)  # server default
            or user_model  # model name passed via cli args
            or model  # for azure deployments
            or data["model"]  # default passed in http request
        )
        if user_model:
            data["model"] = user_model

        ### MODEL ALIAS MAPPING ###
        # check if model name in model alias map
        # get the actual model name
        if data["model"] in litellm.model_alias_map:
            data["model"] = litellm.model_alias_map[data["model"]]

        router_model_names = llm_router.model_names if llm_router is not None else []
        if (
            "input" in data
            and isinstance(data["input"], list)
            and isinstance(data["input"][0], list)
            and isinstance(data["input"][0][0], int)
        ):  # check if array of tokens passed in
            # check if non-openai/azure model called - e.g. for langchain integration
            if llm_model_list is not None and data["model"] in router_model_names:
                for m in llm_model_list:
                    if m["model_name"] == data["model"] and (
                        m["litellm_params"]["model"] in litellm.open_ai_embedding_models
                        or m["litellm_params"]["model"].startswith("azure/")
                    ):
                        pass
                    else:
                        # non-openai/azure embedding model called with token input
                        input_list = []
                        for i in data["input"]:
                            input_list.append(
                                litellm.decode(model="gpt-3.5-turbo", tokens=i)
                            )
                        data["input"] = input_list
                        break

        ### CALL HOOKS ### - modify incoming data / reject request before calling the model
        data = await proxy_logging_obj.pre_call_hook(
            user_api_key_dict=user_api_key_dict, data=data, call_type="embeddings"
        )

        tasks = []
        tasks.append(
            proxy_logging_obj.during_call_hook(
                data=data,
                user_api_key_dict=user_api_key_dict,
                call_type="embeddings",
            )
        )

        ## ROUTE TO CORRECT ENDPOINT ##
        # skip router if user passed their key
        if "api_key" in data:
            tasks.append(litellm.aembedding(**data))
        elif "user_config" in data:
            # initialize a new router instance. make request using this Router
            router_config = data.pop("user_config")
            user_router = litellm.Router(**router_config)
            tasks.append(user_router.aembedding(**data))
        elif (
            llm_router is not None and data["model"] in router_model_names
        ):  # model in router model list
            tasks.append(llm_router.aembedding(**data))
        elif (
            llm_router is not None
            and llm_router.model_group_alias is not None
            and data["model"] in llm_router.model_group_alias
        ):  # model set in model_group_alias
            tasks.append(
                llm_router.aembedding(**data)
            )  # ensure this goes the llm_router, router will do the correct alias mapping
        elif (
            llm_router is not None and data["model"] in llm_router.deployment_names
        ):  # model in router deployments, calling a specific deployment on the router
            tasks.append(llm_router.aembedding(**data, specific_deployment=True))
        elif (
            llm_router is not None and data["model"] in llm_router.get_model_ids()
        ):  # model in router deployments, calling a specific deployment on the router
            tasks.append(llm_router.aembedding(**data))
        elif (
            llm_router is not None
            and data["model"] not in router_model_names
            and llm_router.default_deployment is not None
        ):  # model in router deployments, calling a specific deployment on the router
            tasks.append(llm_router.aembedding(**data))
        elif user_model is not None:  # `litellm --model <your-model-name>`
            tasks.append(litellm.aembedding(**data))
        else:
            raise HTTPException(
                status_code=status.HTTP_400_BAD_REQUEST,
                detail={
                    "error": "embeddings: Invalid model name passed in model="
                    + data.get("model", "")
                },
            )

        # wait for call to end
        llm_responses = asyncio.gather(
            *tasks
        )  # run the moderation check in parallel to the actual llm api call

        responses = await llm_responses

        response = responses[1]

        ### ALERTING ###
        asyncio.create_task(
            proxy_logging_obj.update_request_status(
                litellm_call_id=data.get("litellm_call_id", ""), status="success"
            )
        )

        ### RESPONSE HEADERS ###
        hidden_params = getattr(response, "_hidden_params", {}) or {}
        model_id = hidden_params.get("model_id", None) or ""
        cache_key = hidden_params.get("cache_key", None) or ""
        api_base = hidden_params.get("api_base", None) or ""
        response_cost = hidden_params.get("response_cost", None) or ""
        litellm_call_id = hidden_params.get("litellm_call_id", None) or ""

        fastapi_response.headers.update(
            get_custom_headers(
                user_api_key_dict=user_api_key_dict,
                model_id=model_id,
                cache_key=cache_key,
                api_base=api_base,
                version=version,
                response_cost=response_cost,
                model_region=getattr(user_api_key_dict, "allowed_model_region", ""),
                call_id=litellm_call_id,
            )
        )

        return response
    except Exception as e:
        await proxy_logging_obj.post_call_failure_hook(
            user_api_key_dict=user_api_key_dict, original_exception=e, request_data=data
        )
        litellm_debug_info = getattr(e, "litellm_debug_info", "")
        verbose_proxy_logger.debug(
            "\033[1;31mAn error occurred: %s %s\n\n Debug this by setting `--debug`, e.g. `litellm --model gpt-3.5-turbo --debug`",
            e,
            litellm_debug_info,
        )
        verbose_proxy_logger.error(
            "litellm.proxy.proxy_server.embeddings(): Exception occured - {}".format(
                str(e)
            )
        )
        verbose_proxy_logger.debug(traceback.format_exc())
        if isinstance(e, HTTPException):
            message = get_error_message_str(e)
            raise ProxyException(
                message=message,
                type=getattr(e, "type", "None"),
                param=getattr(e, "param", "None"),
                code=getattr(e, "status_code", status.HTTP_400_BAD_REQUEST),
            )
        else:
            error_msg = f"{str(e)}"
            raise ProxyException(
                message=getattr(e, "message", error_msg),
                type=getattr(e, "type", "None"),
                param=getattr(e, "param", "None"),
                code=getattr(e, "status_code", 500),
            )


@router.post(
    "/v1/images/generations",
    dependencies=[Depends(user_api_key_auth)],
    response_class=ORJSONResponse,
    tags=["images"],
)
@router.post(
    "/images/generations",
    dependencies=[Depends(user_api_key_auth)],
    response_class=ORJSONResponse,
    tags=["images"],
)
async def image_generation(
    request: Request,
    fastapi_response: Response,
    user_api_key_dict: UserAPIKeyAuth = Depends(user_api_key_auth),
):
    global proxy_logging_obj
    data = {}
    try:
        # Use orjson to parse JSON data, orjson speeds up requests significantly
        body = await request.body()
        data = orjson.loads(body)

        # Include original request and headers in the data
        data = await add_litellm_data_to_request(
            data=data,
            request=request,
            general_settings=general_settings,
            user_api_key_dict=user_api_key_dict,
            version=version,
            proxy_config=proxy_config,
        )

        data["model"] = (
            general_settings.get("image_generation_model", None)  # server default
            or user_model  # model name passed via cli args
            or data["model"]  # default passed in http request
        )
        if user_model:
            data["model"] = user_model

        ### MODEL ALIAS MAPPING ###
        # check if model name in model alias map
        # get the actual model name
        if data["model"] in litellm.model_alias_map:
            data["model"] = litellm.model_alias_map[data["model"]]

        router_model_names = llm_router.model_names if llm_router is not None else []

        ### CALL HOOKS ### - modify incoming data / reject request before calling the model
        data = await proxy_logging_obj.pre_call_hook(
            user_api_key_dict=user_api_key_dict, data=data, call_type="image_generation"
        )

        ## ROUTE TO CORRECT ENDPOINT ##
        # skip router if user passed their key
        if "api_key" in data:
            response = await litellm.aimage_generation(**data)
        elif (
            llm_router is not None and data["model"] in router_model_names
        ):  # model in router model list
            response = await llm_router.aimage_generation(**data)
        elif (
            llm_router is not None and data["model"] in llm_router.deployment_names
        ):  # model in router deployments, calling a specific deployment on the router
            response = await llm_router.aimage_generation(
                **data, specific_deployment=True
            )
        elif (
            llm_router is not None
            and llm_router.model_group_alias is not None
            and data["model"] in llm_router.model_group_alias
        ):  # model set in model_group_alias
            response = await llm_router.aimage_generation(
                **data
            )  # ensure this goes the llm_router, router will do the correct alias mapping
        elif (
            llm_router is not None
            and data["model"] not in router_model_names
            and llm_router.default_deployment is not None
        ):  # model in router deployments, calling a specific deployment on the router
            response = await llm_router.aimage_generation(**data)
        elif user_model is not None:  # `litellm --model <your-model-name>`
            response = await litellm.aimage_generation(**data)
        else:
            raise HTTPException(
                status_code=status.HTTP_400_BAD_REQUEST,
                detail={
                    "error": "image_generation: Invalid model name passed in model="
                    + data.get("model", "")
                },
            )

        ### ALERTING ###
        asyncio.create_task(
            proxy_logging_obj.update_request_status(
                litellm_call_id=data.get("litellm_call_id", ""), status="success"
            )
        )
        ### RESPONSE HEADERS ###
        hidden_params = getattr(response, "_hidden_params", {}) or {}
        model_id = hidden_params.get("model_id", None) or ""
        cache_key = hidden_params.get("cache_key", None) or ""
        api_base = hidden_params.get("api_base", None) or ""
        response_cost = hidden_params.get("response_cost", None) or ""
        litellm_call_id = hidden_params.get("litellm_call_id", None) or ""

        fastapi_response.headers.update(
            get_custom_headers(
                user_api_key_dict=user_api_key_dict,
                model_id=model_id,
                cache_key=cache_key,
                api_base=api_base,
                version=version,
                response_cost=response_cost,
                model_region=getattr(user_api_key_dict, "allowed_model_region", ""),
                call_id=litellm_call_id,
            )
        )

        return response
    except Exception as e:
        await proxy_logging_obj.post_call_failure_hook(
            user_api_key_dict=user_api_key_dict, original_exception=e, request_data=data
        )
        verbose_proxy_logger.error(
            "litellm.proxy.proxy_server.image_generation(): Exception occured - {}".format(
                str(e)
            )
        )
        verbose_proxy_logger.debug(traceback.format_exc())
        if isinstance(e, HTTPException):
            raise ProxyException(
                message=getattr(e, "message", str(e)),
                type=getattr(e, "type", "None"),
                param=getattr(e, "param", "None"),
                code=getattr(e, "status_code", status.HTTP_400_BAD_REQUEST),
            )
        else:
            error_msg = f"{str(e)}"
            raise ProxyException(
                message=getattr(e, "message", error_msg),
                type=getattr(e, "type", "None"),
                param=getattr(e, "param", "None"),
                code=getattr(e, "status_code", 500),
            )


@router.post(
    "/v1/audio/speech",
    dependencies=[Depends(user_api_key_auth)],
    tags=["audio"],
)
@router.post(
    "/audio/speech",
    dependencies=[Depends(user_api_key_auth)],
    tags=["audio"],
)
async def audio_speech(
    request: Request,
    fastapi_response: Response,
    user_api_key_dict: UserAPIKeyAuth = Depends(user_api_key_auth),
):
    """
    Same params as:

    https://platform.openai.com/docs/api-reference/audio/createSpeech
    """
    global proxy_logging_obj
    data: Dict = {}
    try:
        # Use orjson to parse JSON data, orjson speeds up requests significantly
        body = await request.body()
        data = orjson.loads(body)

        # Include original request and headers in the data
        data = await add_litellm_data_to_request(
            data=data,
            request=request,
            general_settings=general_settings,
            user_api_key_dict=user_api_key_dict,
            version=version,
            proxy_config=proxy_config,
        )

        if data.get("user", None) is None and user_api_key_dict.user_id is not None:
            data["user"] = user_api_key_dict.user_id

        if user_model:
            data["model"] = user_model

        router_model_names = llm_router.model_names if llm_router is not None else []

        ### CALL HOOKS ### - modify incoming data / reject request before calling the model
        data = await proxy_logging_obj.pre_call_hook(
            user_api_key_dict=user_api_key_dict, data=data, call_type="image_generation"
        )

        ## ROUTE TO CORRECT ENDPOINT ##
        # skip router if user passed their key
        if "api_key" in data:
            response = await litellm.aspeech(**data)
        elif (
            llm_router is not None and data["model"] in router_model_names
        ):  # model in router model list
            response = await llm_router.aspeech(**data)
        elif (
            llm_router is not None and data["model"] in llm_router.deployment_names
        ):  # model in router deployments, calling a specific deployment on the router
            response = await llm_router.aspeech(**data, specific_deployment=True)
        elif (
            llm_router is not None
            and llm_router.model_group_alias is not None
            and data["model"] in llm_router.model_group_alias
        ):  # model set in model_group_alias
            response = await llm_router.aspeech(
                **data
            )  # ensure this goes the llm_router, router will do the correct alias mapping
        elif (
            llm_router is not None
            and data["model"] not in router_model_names
            and llm_router.default_deployment is not None
        ):  # model in router deployments, calling a specific deployment on the router
            response = await llm_router.aspeech(**data)
        elif user_model is not None:  # `litellm --model <your-model-name>`
            response = await litellm.aspeech(**data)
        else:
            raise HTTPException(
                status_code=status.HTTP_400_BAD_REQUEST,
                detail={
                    "error": "audio_speech: Invalid model name passed in model="
                    + data.get("model", "")
                },
            )

        ### ALERTING ###
        asyncio.create_task(
            proxy_logging_obj.update_request_status(
                litellm_call_id=data.get("litellm_call_id", ""), status="success"
            )
        )

        ### RESPONSE HEADERS ###
        hidden_params = getattr(response, "_hidden_params", {}) or {}
        model_id = hidden_params.get("model_id", None) or ""
        cache_key = hidden_params.get("cache_key", None) or ""
        api_base = hidden_params.get("api_base", None) or ""
        response_cost = hidden_params.get("response_cost", None) or ""
        litellm_call_id = hidden_params.get("litellm_call_id", None) or ""

        # Printing each chunk size
        async def generate(_response: HttpxBinaryResponseContent):
            _generator = await _response.aiter_bytes(chunk_size=1024)
            async for chunk in _generator:
                yield chunk

        custom_headers = get_custom_headers(
            user_api_key_dict=user_api_key_dict,
            model_id=model_id,
            cache_key=cache_key,
            api_base=api_base,
            version=version,
            response_cost=response_cost,
            model_region=getattr(user_api_key_dict, "allowed_model_region", ""),
            fastest_response_batch_completion=None,
            call_id=litellm_call_id,
        )

        selected_data_generator = select_data_generator(
            response=response,
            user_api_key_dict=user_api_key_dict,
            request_data=data,
        )
        return StreamingResponse(
            generate(response), media_type="audio/mpeg", headers=custom_headers
        )

    except Exception as e:
        verbose_proxy_logger.error(
            "litellm.proxy.proxy_server.audio_speech(): Exception occured - {}".format(
                str(e)
            )
        )
        verbose_proxy_logger.debug(traceback.format_exc())
        raise e


@router.post(
    "/v1/audio/transcriptions",
    dependencies=[Depends(user_api_key_auth)],
    tags=["audio"],
)
@router.post(
    "/audio/transcriptions",
    dependencies=[Depends(user_api_key_auth)],
    tags=["audio"],
)
async def audio_transcriptions(
    request: Request,
    fastapi_response: Response,
    file: UploadFile = File(...),
    user_api_key_dict: UserAPIKeyAuth = Depends(user_api_key_auth),
):
    """
    Same params as:

    https://platform.openai.com/docs/api-reference/audio/createTranscription?lang=curl
    """
    global proxy_logging_obj
    data: Dict = {}
    try:
        # Use orjson to parse JSON data, orjson speeds up requests significantly
        form_data = await request.form()
        data = {key: value for key, value in form_data.items() if key != "file"}

        # Include original request and headers in the data
        data = await add_litellm_data_to_request(
            data=data,
            request=request,
            general_settings=general_settings,
            user_api_key_dict=user_api_key_dict,
            version=version,
            proxy_config=proxy_config,
        )

        if data.get("user", None) is None and user_api_key_dict.user_id is not None:
            data["user"] = user_api_key_dict.user_id

        data["model"] = (
            general_settings.get("moderation_model", None)  # server default
            or user_model  # model name passed via cli args
            or data["model"]  # default passed in http request
        )
        if user_model:
            data["model"] = user_model

        router_model_names = llm_router.model_names if llm_router is not None else []

        if file.filename is None:
            raise ProxyException(
                message="File name is None. Please check your file name",
                code=status.HTTP_400_BAD_REQUEST,
                type="bad_request",
                param="file",
            )

        # Check if File can be read in memory before reading
        check_file_size_under_limit(
            request_data=data,
            file=file,
            router_model_names=router_model_names,
        )

        file_content = await file.read()
        file_object = io.BytesIO(file_content)
        file_object.name = file.filename
        data["file"] = file_object
        try:
            ### CALL HOOKS ### - modify incoming data / reject request before calling the model
            data = await proxy_logging_obj.pre_call_hook(
                user_api_key_dict=user_api_key_dict,
                data=data,
                call_type="audio_transcription",
            )

            ## ROUTE TO CORRECT ENDPOINT ##
            # skip router if user passed their key
            if "api_key" in data:
                response = await litellm.atranscription(**data)
            elif (
                llm_router is not None and data["model"] in router_model_names
            ):  # model in router model list
                response = await llm_router.atranscription(**data)

            elif (
                llm_router is not None and data["model"] in llm_router.deployment_names
            ):  # model in router deployments, calling a specific deployment on the router
                response = await llm_router.atranscription(
                    **data, specific_deployment=True
                )
            elif (
                llm_router is not None
                and llm_router.model_group_alias is not None
                and data["model"] in llm_router.model_group_alias
            ):  # model set in model_group_alias
                response = await llm_router.atranscription(
                    **data
                )  # ensure this goes the llm_router, router will do the correct alias mapping
            elif (
                llm_router is not None
                and data["model"] not in router_model_names
                and llm_router.default_deployment is not None
            ):  # model in router deployments, calling a specific deployment on the router
                response = await llm_router.atranscription(**data)
            elif user_model is not None:  # `litellm --model <your-model-name>`
                response = await litellm.atranscription(**data)
            else:
                raise HTTPException(
                    status_code=status.HTTP_400_BAD_REQUEST,
                    detail={
                        "error": "audio_transcriptions: Invalid model name passed in model="
                        + data.get("model", "")
                    },
                )
        except Exception as e:
            raise HTTPException(status_code=500, detail=str(e))
        finally:
            file_object.close()  # close the file read in by io library

        ### ALERTING ###
        asyncio.create_task(
            proxy_logging_obj.update_request_status(
                litellm_call_id=data.get("litellm_call_id", ""), status="success"
            )
        )

        ### RESPONSE HEADERS ###
        hidden_params = getattr(response, "_hidden_params", {}) or {}
        model_id = hidden_params.get("model_id", None) or ""
        cache_key = hidden_params.get("cache_key", None) or ""
        api_base = hidden_params.get("api_base", None) or ""
        response_cost = hidden_params.get("response_cost", None) or ""
        litellm_call_id = hidden_params.get("litellm_call_id", None) or ""

        fastapi_response.headers.update(
            get_custom_headers(
                user_api_key_dict=user_api_key_dict,
                model_id=model_id,
                cache_key=cache_key,
                api_base=api_base,
                version=version,
                response_cost=response_cost,
                model_region=getattr(user_api_key_dict, "allowed_model_region", ""),
                call_id=litellm_call_id,
            )
        )

        return response
    except Exception as e:
        await proxy_logging_obj.post_call_failure_hook(
            user_api_key_dict=user_api_key_dict, original_exception=e, request_data=data
        )
        verbose_proxy_logger.error(
            "litellm.proxy.proxy_server.audio_transcription(): Exception occured - {}".format(
                str(e)
            )
        )
        verbose_proxy_logger.debug(traceback.format_exc())
        if isinstance(e, HTTPException):
            raise ProxyException(
                message=getattr(e, "message", str(e.detail)),
                type=getattr(e, "type", "None"),
                param=getattr(e, "param", "None"),
                code=getattr(e, "status_code", status.HTTP_400_BAD_REQUEST),
            )
        else:
            error_msg = f"{str(e)}"
            raise ProxyException(
                message=getattr(e, "message", error_msg),
                type=getattr(e, "type", "None"),
                param=getattr(e, "param", "None"),
                code=getattr(e, "status_code", 500),
            )


######################################################################

#                          /v1/assistant Endpoints


######################################################################


@router.get(
    "/v1/assistants",
    dependencies=[Depends(user_api_key_auth)],
    tags=["assistants"],
)
@router.get(
    "/assistants",
    dependencies=[Depends(user_api_key_auth)],
    tags=["assistants"],
)
async def get_assistants(
    request: Request,
    fastapi_response: Response,
    user_api_key_dict: UserAPIKeyAuth = Depends(user_api_key_auth),
):
    """
    Returns a list of assistants.

    API Reference docs - https://platform.openai.com/docs/api-reference/assistants/listAssistants
    """
    global proxy_logging_obj
    data: Dict = {}
    try:
        # Use orjson to parse JSON data, orjson speeds up requests significantly
        body = await request.body()

        # Include original request and headers in the data
        data = await add_litellm_data_to_request(
            data=data,
            request=request,
            general_settings=general_settings,
            user_api_key_dict=user_api_key_dict,
            version=version,
            proxy_config=proxy_config,
        )

        # for now use custom_llm_provider=="openai" -> this will change as LiteLLM adds more providers for acreate_batch
        if llm_router is None:
            raise HTTPException(
                status_code=500, detail={"error": CommonProxyErrors.no_llm_router.value}
            )
        response = await llm_router.aget_assistants(**data)

        ### ALERTING ###
        asyncio.create_task(
            proxy_logging_obj.update_request_status(
                litellm_call_id=data.get("litellm_call_id", ""), status="success"
            )
        )

        ### RESPONSE HEADERS ###
        hidden_params = getattr(response, "_hidden_params", {}) or {}
        model_id = hidden_params.get("model_id", None) or ""
        cache_key = hidden_params.get("cache_key", None) or ""
        api_base = hidden_params.get("api_base", None) or ""

        fastapi_response.headers.update(
            get_custom_headers(
                user_api_key_dict=user_api_key_dict,
                model_id=model_id,
                cache_key=cache_key,
                api_base=api_base,
                version=version,
                model_region=getattr(user_api_key_dict, "allowed_model_region", ""),
            )
        )

        return response
    except Exception as e:
        await proxy_logging_obj.post_call_failure_hook(
            user_api_key_dict=user_api_key_dict, original_exception=e, request_data=data
        )
        verbose_proxy_logger.error(
            "litellm.proxy.proxy_server.get_assistants(): Exception occured - {}".format(
                str(e)
            )
        )
        verbose_proxy_logger.debug(traceback.format_exc())
        if isinstance(e, HTTPException):
            raise ProxyException(
                message=getattr(e, "message", str(e.detail)),
                type=getattr(e, "type", "None"),
                param=getattr(e, "param", "None"),
                code=getattr(e, "status_code", status.HTTP_400_BAD_REQUEST),
            )
        else:
            error_msg = f"{str(e)}"
            raise ProxyException(
                message=getattr(e, "message", error_msg),
                type=getattr(e, "type", "None"),
                param=getattr(e, "param", "None"),
                code=getattr(e, "status_code", 500),
            )


@router.post(
    "/v1/assistants",
    dependencies=[Depends(user_api_key_auth)],
    tags=["assistants"],
)
@router.post(
    "/assistants",
    dependencies=[Depends(user_api_key_auth)],
    tags=["assistants"],
)
async def create_assistant(
    request: Request,
    fastapi_response: Response,
    user_api_key_dict: UserAPIKeyAuth = Depends(user_api_key_auth),
):
    """
    Create assistant

    API Reference docs - https://platform.openai.com/docs/api-reference/assistants/createAssistant
    """
    global proxy_logging_obj
    try:
        # Use orjson to parse JSON data, orjson speeds up requests significantly
        body = await request.body()
        data = orjson.loads(body)

        # Include original request and headers in the data
        data = await add_litellm_data_to_request(
            data=data,
            request=request,
            general_settings=general_settings,
            user_api_key_dict=user_api_key_dict,
            version=version,
            proxy_config=proxy_config,
        )

        # for now use custom_llm_provider=="openai" -> this will change as LiteLLM adds more providers for acreate_batch
        if llm_router is None:
            raise HTTPException(
                status_code=500, detail={"error": CommonProxyErrors.no_llm_router.value}
            )
        response = await llm_router.acreate_assistants(**data)

        ### ALERTING ###
        asyncio.create_task(
            proxy_logging_obj.update_request_status(
                litellm_call_id=data.get("litellm_call_id", ""), status="success"
            )
        )

        ### RESPONSE HEADERS ###
        hidden_params = getattr(response, "_hidden_params", {}) or {}
        model_id = hidden_params.get("model_id", None) or ""
        cache_key = hidden_params.get("cache_key", None) or ""
        api_base = hidden_params.get("api_base", None) or ""

        fastapi_response.headers.update(
            get_custom_headers(
                user_api_key_dict=user_api_key_dict,
                model_id=model_id,
                cache_key=cache_key,
                api_base=api_base,
                version=version,
                model_region=getattr(user_api_key_dict, "allowed_model_region", ""),
            )
        )

        return response
    except Exception as e:
        await proxy_logging_obj.post_call_failure_hook(
            user_api_key_dict=user_api_key_dict, original_exception=e, request_data=data
        )
        verbose_proxy_logger.error(
            "litellm.proxy.proxy_server.create_assistant(): Exception occured - {}".format(
                str(e)
            )
        )
        verbose_proxy_logger.debug(traceback.format_exc())
        if isinstance(e, HTTPException):
            raise ProxyException(
                message=getattr(e, "message", str(e.detail)),
                type=getattr(e, "type", "None"),
                param=getattr(e, "param", "None"),
                code=getattr(e, "status_code", status.HTTP_400_BAD_REQUEST),
            )
        else:
            error_msg = f"{str(e)}"
            raise ProxyException(
                message=getattr(e, "message", error_msg),
                type=getattr(e, "type", "None"),
                param=getattr(e, "param", "None"),
                code=getattr(e, "status_code", 500),
            )


@router.delete(
    "/v1/assistants/{assistant_id:path}",
    dependencies=[Depends(user_api_key_auth)],
    tags=["assistants"],
)
@router.delete(
    "/assistants/{assistant_id:path}",
    dependencies=[Depends(user_api_key_auth)],
    tags=["assistants"],
)
async def delete_assistant(
    request: Request,
    assistant_id: str,
    fastapi_response: Response,
    user_api_key_dict: UserAPIKeyAuth = Depends(user_api_key_auth),
):
    """
    Delete assistant

    API Reference docs - https://platform.openai.com/docs/api-reference/assistants/createAssistant
    """
    global proxy_logging_obj
    data: Dict = {}
    try:
        # Use orjson to parse JSON data, orjson speeds up requests significantly

        # Include original request and headers in the data
        data = await add_litellm_data_to_request(
            data=data,
            request=request,
            general_settings=general_settings,
            user_api_key_dict=user_api_key_dict,
            version=version,
            proxy_config=proxy_config,
        )

        # for now use custom_llm_provider=="openai" -> this will change as LiteLLM adds more providers for acreate_batch
        if llm_router is None:
            raise HTTPException(
                status_code=500, detail={"error": CommonProxyErrors.no_llm_router.value}
            )
        response = await llm_router.adelete_assistant(assistant_id=assistant_id, **data)

        ### ALERTING ###
        asyncio.create_task(
            proxy_logging_obj.update_request_status(
                litellm_call_id=data.get("litellm_call_id", ""), status="success"
            )
        )

        ### RESPONSE HEADERS ###
        hidden_params = getattr(response, "_hidden_params", {}) or {}
        model_id = hidden_params.get("model_id", None) or ""
        cache_key = hidden_params.get("cache_key", None) or ""
        api_base = hidden_params.get("api_base", None) or ""

        fastapi_response.headers.update(
            get_custom_headers(
                user_api_key_dict=user_api_key_dict,
                model_id=model_id,
                cache_key=cache_key,
                api_base=api_base,
                version=version,
                model_region=getattr(user_api_key_dict, "allowed_model_region", ""),
            )
        )

        return response
    except Exception as e:
        await proxy_logging_obj.post_call_failure_hook(
            user_api_key_dict=user_api_key_dict, original_exception=e, request_data=data
        )
        verbose_proxy_logger.error(
            "litellm.proxy.proxy_server.delete_assistant(): Exception occured - {}".format(
                str(e)
            )
        )
        verbose_proxy_logger.debug(traceback.format_exc())
        if isinstance(e, HTTPException):
            raise ProxyException(
                message=getattr(e, "message", str(e.detail)),
                type=getattr(e, "type", "None"),
                param=getattr(e, "param", "None"),
                code=getattr(e, "status_code", status.HTTP_400_BAD_REQUEST),
            )
        else:
            error_msg = f"{str(e)}"
            raise ProxyException(
                message=getattr(e, "message", error_msg),
                type=getattr(e, "type", "None"),
                param=getattr(e, "param", "None"),
                code=getattr(e, "status_code", 500),
            )


@router.post(
    "/v1/threads",
    dependencies=[Depends(user_api_key_auth)],
    tags=["assistants"],
)
@router.post(
    "/threads",
    dependencies=[Depends(user_api_key_auth)],
    tags=["assistants"],
)
async def create_threads(
    request: Request,
    fastapi_response: Response,
    user_api_key_dict: UserAPIKeyAuth = Depends(user_api_key_auth),
):
    """
    Create a thread.

    API Reference - https://platform.openai.com/docs/api-reference/threads/createThread
    """
    global proxy_logging_obj
    data: Dict = {}
    try:
        # Use orjson to parse JSON data, orjson speeds up requests significantly
        body = await request.body()

        # Include original request and headers in the data
        data = await add_litellm_data_to_request(
            data=data,
            request=request,
            general_settings=general_settings,
            user_api_key_dict=user_api_key_dict,
            version=version,
            proxy_config=proxy_config,
        )

        # for now use custom_llm_provider=="openai" -> this will change as LiteLLM adds more providers for acreate_batch
        if llm_router is None:
            raise HTTPException(
                status_code=500, detail={"error": CommonProxyErrors.no_llm_router.value}
            )
        response = await llm_router.acreate_thread(**data)

        ### ALERTING ###
        asyncio.create_task(
            proxy_logging_obj.update_request_status(
                litellm_call_id=data.get("litellm_call_id", ""), status="success"
            )
        )

        ### RESPONSE HEADERS ###
        hidden_params = getattr(response, "_hidden_params", {}) or {}
        model_id = hidden_params.get("model_id", None) or ""
        cache_key = hidden_params.get("cache_key", None) or ""
        api_base = hidden_params.get("api_base", None) or ""

        fastapi_response.headers.update(
            get_custom_headers(
                user_api_key_dict=user_api_key_dict,
                model_id=model_id,
                cache_key=cache_key,
                api_base=api_base,
                version=version,
                model_region=getattr(user_api_key_dict, "allowed_model_region", ""),
            )
        )

        return response
    except Exception as e:
        await proxy_logging_obj.post_call_failure_hook(
            user_api_key_dict=user_api_key_dict, original_exception=e, request_data=data
        )
        verbose_proxy_logger.error(
            "litellm.proxy.proxy_server.create_threads(): Exception occured - {}".format(
                str(e)
            )
        )
        verbose_proxy_logger.debug(traceback.format_exc())
        if isinstance(e, HTTPException):
            raise ProxyException(
                message=getattr(e, "message", str(e.detail)),
                type=getattr(e, "type", "None"),
                param=getattr(e, "param", "None"),
                code=getattr(e, "status_code", status.HTTP_400_BAD_REQUEST),
            )
        else:
            error_msg = f"{str(e)}"
            raise ProxyException(
                message=getattr(e, "message", error_msg),
                type=getattr(e, "type", "None"),
                param=getattr(e, "param", "None"),
                code=getattr(e, "status_code", 500),
            )


@router.get(
    "/v1/threads/{thread_id}",
    dependencies=[Depends(user_api_key_auth)],
    tags=["assistants"],
)
@router.get(
    "/threads/{thread_id}",
    dependencies=[Depends(user_api_key_auth)],
    tags=["assistants"],
)
async def get_thread(
    request: Request,
    thread_id: str,
    fastapi_response: Response,
    user_api_key_dict: UserAPIKeyAuth = Depends(user_api_key_auth),
):
    """
    Retrieves a thread.

    API Reference - https://platform.openai.com/docs/api-reference/threads/getThread
    """
    global proxy_logging_obj
    data: Dict = {}
    try:

        # Include original request and headers in the data
        data = await add_litellm_data_to_request(
            data=data,
            request=request,
            general_settings=general_settings,
            user_api_key_dict=user_api_key_dict,
            version=version,
            proxy_config=proxy_config,
        )

        # for now use custom_llm_provider=="openai" -> this will change as LiteLLM adds more providers for acreate_batch
        if llm_router is None:
            raise HTTPException(
                status_code=500, detail={"error": CommonProxyErrors.no_llm_router.value}
            )
        response = await llm_router.aget_thread(thread_id=thread_id, **data)

        ### ALERTING ###
        asyncio.create_task(
            proxy_logging_obj.update_request_status(
                litellm_call_id=data.get("litellm_call_id", ""), status="success"
            )
        )

        ### RESPONSE HEADERS ###
        hidden_params = getattr(response, "_hidden_params", {}) or {}
        model_id = hidden_params.get("model_id", None) or ""
        cache_key = hidden_params.get("cache_key", None) or ""
        api_base = hidden_params.get("api_base", None) or ""

        fastapi_response.headers.update(
            get_custom_headers(
                user_api_key_dict=user_api_key_dict,
                model_id=model_id,
                cache_key=cache_key,
                api_base=api_base,
                version=version,
                model_region=getattr(user_api_key_dict, "allowed_model_region", ""),
            )
        )

        return response
    except Exception as e:
        await proxy_logging_obj.post_call_failure_hook(
            user_api_key_dict=user_api_key_dict, original_exception=e, request_data=data
        )
        verbose_proxy_logger.error(
            "litellm.proxy.proxy_server.get_thread(): Exception occured - {}".format(
                str(e)
            )
        )
        verbose_proxy_logger.debug(traceback.format_exc())
        if isinstance(e, HTTPException):
            raise ProxyException(
                message=getattr(e, "message", str(e.detail)),
                type=getattr(e, "type", "None"),
                param=getattr(e, "param", "None"),
                code=getattr(e, "status_code", status.HTTP_400_BAD_REQUEST),
            )
        else:
            error_msg = f"{str(e)}"
            raise ProxyException(
                message=getattr(e, "message", error_msg),
                type=getattr(e, "type", "None"),
                param=getattr(e, "param", "None"),
                code=getattr(e, "status_code", 500),
            )


@router.post(
    "/v1/threads/{thread_id}/messages",
    dependencies=[Depends(user_api_key_auth)],
    tags=["assistants"],
)
@router.post(
    "/threads/{thread_id}/messages",
    dependencies=[Depends(user_api_key_auth)],
    tags=["assistants"],
)
async def add_messages(
    request: Request,
    thread_id: str,
    fastapi_response: Response,
    user_api_key_dict: UserAPIKeyAuth = Depends(user_api_key_auth),
):
    """
    Create a message.

    API Reference - https://platform.openai.com/docs/api-reference/messages/createMessage
    """
    global proxy_logging_obj
    data: Dict = {}
    try:
        # Use orjson to parse JSON data, orjson speeds up requests significantly
        body = await request.body()
        data = orjson.loads(body)

        # Include original request and headers in the data
        data = await add_litellm_data_to_request(
            data=data,
            request=request,
            general_settings=general_settings,
            user_api_key_dict=user_api_key_dict,
            version=version,
            proxy_config=proxy_config,
        )

        # for now use custom_llm_provider=="openai" -> this will change as LiteLLM adds more providers for acreate_batch
        if llm_router is None:
            raise HTTPException(
                status_code=500, detail={"error": CommonProxyErrors.no_llm_router.value}
            )
        response = await llm_router.a_add_message(thread_id=thread_id, **data)

        ### ALERTING ###
        asyncio.create_task(
            proxy_logging_obj.update_request_status(
                litellm_call_id=data.get("litellm_call_id", ""), status="success"
            )
        )

        ### RESPONSE HEADERS ###
        hidden_params = getattr(response, "_hidden_params", {}) or {}
        model_id = hidden_params.get("model_id", None) or ""
        cache_key = hidden_params.get("cache_key", None) or ""
        api_base = hidden_params.get("api_base", None) or ""

        fastapi_response.headers.update(
            get_custom_headers(
                user_api_key_dict=user_api_key_dict,
                model_id=model_id,
                cache_key=cache_key,
                api_base=api_base,
                version=version,
                model_region=getattr(user_api_key_dict, "allowed_model_region", ""),
            )
        )

        return response
    except Exception as e:
        await proxy_logging_obj.post_call_failure_hook(
            user_api_key_dict=user_api_key_dict, original_exception=e, request_data=data
        )
        verbose_proxy_logger.error(
            "litellm.proxy.proxy_server.add_messages(): Exception occured - {}".format(
                str(e)
            )
        )
        verbose_proxy_logger.debug(traceback.format_exc())
        if isinstance(e, HTTPException):
            raise ProxyException(
                message=getattr(e, "message", str(e.detail)),
                type=getattr(e, "type", "None"),
                param=getattr(e, "param", "None"),
                code=getattr(e, "status_code", status.HTTP_400_BAD_REQUEST),
            )
        else:
            error_msg = f"{str(e)}"
            raise ProxyException(
                message=getattr(e, "message", error_msg),
                type=getattr(e, "type", "None"),
                param=getattr(e, "param", "None"),
                code=getattr(e, "status_code", 500),
            )


@router.get(
    "/v1/threads/{thread_id}/messages",
    dependencies=[Depends(user_api_key_auth)],
    tags=["assistants"],
)
@router.get(
    "/threads/{thread_id}/messages",
    dependencies=[Depends(user_api_key_auth)],
    tags=["assistants"],
)
async def get_messages(
    request: Request,
    thread_id: str,
    fastapi_response: Response,
    user_api_key_dict: UserAPIKeyAuth = Depends(user_api_key_auth),
):
    """
    Returns a list of messages for a given thread.

    API Reference - https://platform.openai.com/docs/api-reference/messages/listMessages
    """
    global proxy_logging_obj
    data: Dict = {}
    try:
        # Include original request and headers in the data
        data = await add_litellm_data_to_request(
            data=data,
            request=request,
            general_settings=general_settings,
            user_api_key_dict=user_api_key_dict,
            version=version,
            proxy_config=proxy_config,
        )

        # for now use custom_llm_provider=="openai" -> this will change as LiteLLM adds more providers for acreate_batch
        if llm_router is None:
            raise HTTPException(
                status_code=500, detail={"error": CommonProxyErrors.no_llm_router.value}
            )
        response = await llm_router.aget_messages(thread_id=thread_id, **data)

        ### ALERTING ###
        asyncio.create_task(
            proxy_logging_obj.update_request_status(
                litellm_call_id=data.get("litellm_call_id", ""), status="success"
            )
        )

        ### RESPONSE HEADERS ###
        hidden_params = getattr(response, "_hidden_params", {}) or {}
        model_id = hidden_params.get("model_id", None) or ""
        cache_key = hidden_params.get("cache_key", None) or ""
        api_base = hidden_params.get("api_base", None) or ""

        fastapi_response.headers.update(
            get_custom_headers(
                user_api_key_dict=user_api_key_dict,
                model_id=model_id,
                cache_key=cache_key,
                api_base=api_base,
                version=version,
                model_region=getattr(user_api_key_dict, "allowed_model_region", ""),
            )
        )

        return response
    except Exception as e:
        await proxy_logging_obj.post_call_failure_hook(
            user_api_key_dict=user_api_key_dict, original_exception=e, request_data=data
        )
        verbose_proxy_logger.error(
            "litellm.proxy.proxy_server.get_messages(): Exception occured - {}".format(
                str(e)
            )
        )
        verbose_proxy_logger.debug(traceback.format_exc())
        if isinstance(e, HTTPException):
            raise ProxyException(
                message=getattr(e, "message", str(e.detail)),
                type=getattr(e, "type", "None"),
                param=getattr(e, "param", "None"),
                code=getattr(e, "status_code", status.HTTP_400_BAD_REQUEST),
            )
        else:
            error_msg = f"{str(e)}"
            raise ProxyException(
                message=getattr(e, "message", error_msg),
                type=getattr(e, "type", "None"),
                param=getattr(e, "param", "None"),
                code=getattr(e, "status_code", 500),
            )


@router.post(
    "/v1/threads/{thread_id}/runs",
    dependencies=[Depends(user_api_key_auth)],
    tags=["assistants"],
)
@router.post(
    "/threads/{thread_id}/runs",
    dependencies=[Depends(user_api_key_auth)],
    tags=["assistants"],
)
async def run_thread(
    request: Request,
    thread_id: str,
    fastapi_response: Response,
    user_api_key_dict: UserAPIKeyAuth = Depends(user_api_key_auth),
):
    """
    Create a run.

    API Reference: https://platform.openai.com/docs/api-reference/runs/createRun
    """
    global proxy_logging_obj
    data: Dict = {}
    try:
        body = await request.body()
        data = orjson.loads(body)
        # Include original request and headers in the data
        data = await add_litellm_data_to_request(
            data=data,
            request=request,
            general_settings=general_settings,
            user_api_key_dict=user_api_key_dict,
            version=version,
            proxy_config=proxy_config,
        )

        # for now use custom_llm_provider=="openai" -> this will change as LiteLLM adds more providers for acreate_batch
        if llm_router is None:
            raise HTTPException(
                status_code=500, detail={"error": CommonProxyErrors.no_llm_router.value}
            )
        response = await llm_router.arun_thread(thread_id=thread_id, **data)

        if (
            "stream" in data and data["stream"] == True
        ):  # use generate_responses to stream responses
            return StreamingResponse(
                async_assistants_data_generator(
                    user_api_key_dict=user_api_key_dict,
                    response=response,
                    request_data=data,
                ),
                media_type="text/event-stream",
            )

        ### ALERTING ###
        asyncio.create_task(
            proxy_logging_obj.update_request_status(
                litellm_call_id=data.get("litellm_call_id", ""), status="success"
            )
        )

        ### RESPONSE HEADERS ###
        hidden_params = getattr(response, "_hidden_params", {}) or {}
        model_id = hidden_params.get("model_id", None) or ""
        cache_key = hidden_params.get("cache_key", None) or ""
        api_base = hidden_params.get("api_base", None) or ""

        fastapi_response.headers.update(
            get_custom_headers(
                user_api_key_dict=user_api_key_dict,
                model_id=model_id,
                cache_key=cache_key,
                api_base=api_base,
                version=version,
                model_region=getattr(user_api_key_dict, "allowed_model_region", ""),
            )
        )

        return response
    except Exception as e:
        await proxy_logging_obj.post_call_failure_hook(
            user_api_key_dict=user_api_key_dict, original_exception=e, request_data=data
        )
        verbose_proxy_logger.error(
            "litellm.proxy.proxy_server.run_thread(): Exception occured - {}".format(
                str(e)
            )
        )
        verbose_proxy_logger.debug(traceback.format_exc())
        if isinstance(e, HTTPException):
            raise ProxyException(
                message=getattr(e, "message", str(e.detail)),
                type=getattr(e, "type", "None"),
                param=getattr(e, "param", "None"),
                code=getattr(e, "status_code", status.HTTP_400_BAD_REQUEST),
            )
        else:
            error_msg = f"{str(e)}"
            raise ProxyException(
                message=getattr(e, "message", error_msg),
                type=getattr(e, "type", "None"),
                param=getattr(e, "param", "None"),
                code=getattr(e, "status_code", 500),
            )


######################################################################

#                          /v1/batches Endpoints


######################################################################
@router.post(
    "/v1/batches",
    dependencies=[Depends(user_api_key_auth)],
    tags=["batch"],
)
@router.post(
    "/batches",
    dependencies=[Depends(user_api_key_auth)],
    tags=["batch"],
)
async def create_batch(
    request: Request,
    fastapi_response: Response,
    user_api_key_dict: UserAPIKeyAuth = Depends(user_api_key_auth),
):
    """
    Create large batches of API requests for asynchronous processing.
    This is the equivalent of POST https://api.openai.com/v1/batch
    Supports Identical Params as: https://platform.openai.com/docs/api-reference/batch

    Example Curl
    ```
    curl http://localhost:4000/v1/batches \
        -H "Authorization: Bearer sk-1234" \
        -H "Content-Type: application/json" \
        -d '{
            "input_file_id": "file-abc123",
            "endpoint": "/v1/chat/completions",
            "completion_window": "24h"
    }'
    ```
    """
    global proxy_logging_obj
    data: Dict = {}
    try:
        # Use orjson to parse JSON data, orjson speeds up requests significantly
        form_data = await request.form()
        data = {key: value for key, value in form_data.items() if key != "file"}

        # Include original request and headers in the data
        data = await add_litellm_data_to_request(
            data=data,
            request=request,
            general_settings=general_settings,
            user_api_key_dict=user_api_key_dict,
            version=version,
            proxy_config=proxy_config,
        )

        _create_batch_data = CreateBatchRequest(**data)

        # for now use custom_llm_provider=="openai" -> this will change as LiteLLM adds more providers for acreate_batch
        response = await litellm.acreate_batch(
            custom_llm_provider="openai", **_create_batch_data
        )

        ### ALERTING ###
        asyncio.create_task(
            proxy_logging_obj.update_request_status(
                litellm_call_id=data.get("litellm_call_id", ""), status="success"
            )
        )

        ### RESPONSE HEADERS ###
        hidden_params = getattr(response, "_hidden_params", {}) or {}
        model_id = hidden_params.get("model_id", None) or ""
        cache_key = hidden_params.get("cache_key", None) or ""
        api_base = hidden_params.get("api_base", None) or ""

        fastapi_response.headers.update(
            get_custom_headers(
                user_api_key_dict=user_api_key_dict,
                model_id=model_id,
                cache_key=cache_key,
                api_base=api_base,
                version=version,
                model_region=getattr(user_api_key_dict, "allowed_model_region", ""),
            )
        )

        return response
    except Exception as e:
        await proxy_logging_obj.post_call_failure_hook(
            user_api_key_dict=user_api_key_dict, original_exception=e, request_data=data
        )
        verbose_proxy_logger.error(
            "litellm.proxy.proxy_server.create_batch(): Exception occured - {}".format(
                str(e)
            )
        )
        verbose_proxy_logger.debug(traceback.format_exc())
        if isinstance(e, HTTPException):
            raise ProxyException(
                message=getattr(e, "message", str(e.detail)),
                type=getattr(e, "type", "None"),
                param=getattr(e, "param", "None"),
                code=getattr(e, "status_code", status.HTTP_400_BAD_REQUEST),
            )
        else:
            error_msg = f"{str(e)}"
            raise ProxyException(
                message=getattr(e, "message", error_msg),
                type=getattr(e, "type", "None"),
                param=getattr(e, "param", "None"),
                code=getattr(e, "status_code", 500),
            )


@router.get(
    "/v1/batches{batch_id}",
    dependencies=[Depends(user_api_key_auth)],
    tags=["batch"],
)
@router.get(
    "/batches{batch_id}",
    dependencies=[Depends(user_api_key_auth)],
    tags=["batch"],
)
async def retrieve_batch(
    request: Request,
    fastapi_response: Response,
    user_api_key_dict: UserAPIKeyAuth = Depends(user_api_key_auth),
    batch_id: str = Path(
        title="Batch ID to retrieve", description="The ID of the batch to retrieve"
    ),
):
    """
    Retrieves a batch.
    This is the equivalent of GET https://api.openai.com/v1/batches/{batch_id}
    Supports Identical Params as: https://platform.openai.com/docs/api-reference/batch/retrieve

    Example Curl
    ```
    curl http://localhost:4000/v1/batches/batch_abc123 \
    -H "Authorization: Bearer sk-1234" \
    -H "Content-Type: application/json" \

    ```
    """
    global proxy_logging_obj
    data: Dict = {}
    try:
        # Use orjson to parse JSON data, orjson speeds up requests significantly
        form_data = await request.form()
        data = {key: value for key, value in form_data.items() if key != "file"}

        # Include original request and headers in the data
        data = await add_litellm_data_to_request(
            data=data,
            request=request,
            general_settings=general_settings,
            user_api_key_dict=user_api_key_dict,
            version=version,
            proxy_config=proxy_config,
        )

        _retrieve_batch_request = RetrieveBatchRequest(
            batch_id=batch_id,
        )

        # for now use custom_llm_provider=="openai" -> this will change as LiteLLM adds more providers for acreate_batch
        response = await litellm.aretrieve_batch(
            custom_llm_provider="openai", **_retrieve_batch_request
        )

        ### ALERTING ###
        asyncio.create_task(
            proxy_logging_obj.update_request_status(
                litellm_call_id=data.get("litellm_call_id", ""), status="success"
            )
        )

        ### RESPONSE HEADERS ###
        hidden_params = getattr(response, "_hidden_params", {}) or {}
        model_id = hidden_params.get("model_id", None) or ""
        cache_key = hidden_params.get("cache_key", None) or ""
        api_base = hidden_params.get("api_base", None) or ""

        fastapi_response.headers.update(
            get_custom_headers(
                user_api_key_dict=user_api_key_dict,
                model_id=model_id,
                cache_key=cache_key,
                api_base=api_base,
                version=version,
                model_region=getattr(user_api_key_dict, "allowed_model_region", ""),
            )
        )

        return response
    except Exception as e:
        await proxy_logging_obj.post_call_failure_hook(
            user_api_key_dict=user_api_key_dict, original_exception=e, request_data=data
        )
        verbose_proxy_logger.error(
            "litellm.proxy.proxy_server.retrieve_batch(): Exception occured - {}".format(
                str(e)
            )
        )
        verbose_proxy_logger.debug(traceback.format_exc())
        if isinstance(e, HTTPException):
            raise ProxyException(
                message=getattr(e, "message", str(e.detail)),
                type=getattr(e, "type", "None"),
                param=getattr(e, "param", "None"),
                code=getattr(e, "status_code", status.HTTP_400_BAD_REQUEST),
            )
        else:
            error_traceback = traceback.format_exc()
            error_msg = f"{str(e)}"
            raise ProxyException(
                message=getattr(e, "message", error_msg),
                type=getattr(e, "type", "None"),
                param=getattr(e, "param", "None"),
                code=getattr(e, "status_code", 500),
            )


######################################################################

#            END OF  /v1/batches Endpoints Implementation

######################################################################


@router.post(
    "/v1/moderations",
    dependencies=[Depends(user_api_key_auth)],
    response_class=ORJSONResponse,
    tags=["moderations"],
)
@router.post(
    "/moderations",
    dependencies=[Depends(user_api_key_auth)],
    response_class=ORJSONResponse,
    tags=["moderations"],
)
async def moderations(
    request: Request,
    fastapi_response: Response,
    user_api_key_dict: UserAPIKeyAuth = Depends(user_api_key_auth),
):
    """
    The moderations endpoint is a tool you can use to check whether content complies with an LLM Providers policies.

    Quick Start
    ```
    curl --location 'http://0.0.0.0:4000/moderations' \
    --header 'Content-Type: application/json' \
    --header 'Authorization: Bearer sk-1234' \
    --data '{"input": "Sample text goes here", "model": "text-moderation-stable"}'
    ```
    """
    global proxy_logging_obj
    data: Dict = {}
    try:
        # Use orjson to parse JSON data, orjson speeds up requests significantly
        body = await request.body()
        data = orjson.loads(body)

        # Include original request and headers in the data
        data = await add_litellm_data_to_request(
            data=data,
            request=request,
            general_settings=general_settings,
            user_api_key_dict=user_api_key_dict,
            version=version,
            proxy_config=proxy_config,
        )

        data["model"] = (
            general_settings.get("moderation_model", None)  # server default
            or user_model  # model name passed via cli args
            or data.get("model")  # default passed in http request
        )
        if user_model:
            data["model"] = user_model

        router_model_names = llm_router.model_names if llm_router is not None else []

        ### CALL HOOKS ### - modify incoming data / reject request before calling the model
        data = await proxy_logging_obj.pre_call_hook(
            user_api_key_dict=user_api_key_dict, data=data, call_type="moderation"
        )

        start_time = time.time()

        ## ROUTE TO CORRECT ENDPOINT ##
        # skip router if user passed their key
        if "api_key" in data:
            response = await litellm.amoderation(**data)
        elif (
            llm_router is not None and data.get("model") in router_model_names
        ):  # model in router model list
            response = await llm_router.amoderation(**data)
        elif (
            llm_router is not None and data.get("model") in llm_router.deployment_names
        ):  # model in router deployments, calling a specific deployment on the router
            response = await llm_router.amoderation(**data, specific_deployment=True)
        elif (
            llm_router is not None
            and llm_router.model_group_alias is not None
            and data.get("model") in llm_router.model_group_alias
        ):  # model set in model_group_alias
            response = await llm_router.amoderation(
                **data
            )  # ensure this goes the llm_router, router will do the correct alias mapping
        elif (
            llm_router is not None
            and data.get("model") not in router_model_names
            and llm_router.default_deployment is not None
        ):  # model in router deployments, calling a specific deployment on the router
            response = await llm_router.amoderation(**data)
        elif user_model is not None:  # `litellm --model <your-model-name>`
            response = await litellm.amoderation(**data)
        else:
            # /moderations does not need a "model" passed
            # see https://platform.openai.com/docs/api-reference/moderations
            response = await litellm.amoderation(**data)

        ### ALERTING ###
        asyncio.create_task(
            proxy_logging_obj.update_request_status(
                litellm_call_id=data.get("litellm_call_id", ""), status="success"
            )
        )

        ### RESPONSE HEADERS ###
        hidden_params = getattr(response, "_hidden_params", {}) or {}
        model_id = hidden_params.get("model_id", None) or ""
        cache_key = hidden_params.get("cache_key", None) or ""
        api_base = hidden_params.get("api_base", None) or ""

        fastapi_response.headers.update(
            get_custom_headers(
                user_api_key_dict=user_api_key_dict,
                model_id=model_id,
                cache_key=cache_key,
                api_base=api_base,
                version=version,
                model_region=getattr(user_api_key_dict, "allowed_model_region", ""),
            )
        )

        return response
    except Exception as e:
        await proxy_logging_obj.post_call_failure_hook(
            user_api_key_dict=user_api_key_dict, original_exception=e, request_data=data
        )
        verbose_proxy_logger.error(
            "litellm.proxy.proxy_server.moderations(): Exception occured - {}".format(
                str(e)
            )
        )
        verbose_proxy_logger.debug(traceback.format_exc())
        if isinstance(e, HTTPException):
            raise ProxyException(
                message=getattr(e, "message", str(e)),
                type=getattr(e, "type", "None"),
                param=getattr(e, "param", "None"),
                code=getattr(e, "status_code", status.HTTP_400_BAD_REQUEST),
            )
        else:
            error_msg = f"{str(e)}"
            raise ProxyException(
                message=getattr(e, "message", error_msg),
                type=getattr(e, "type", "None"),
                param=getattr(e, "param", "None"),
                code=getattr(e, "status_code", 500),
            )


#### ANTHROPIC ENDPOINTS ####


@router.post(
    "/v1/messages",
    tags=["[beta] Anthropic `/v1/messages`"],
    dependencies=[Depends(user_api_key_auth)],
    response_model=AnthropicResponse,
)
async def anthropic_response(
    anthropic_data: AnthropicMessagesRequest,
    fastapi_response: Response,
    request: Request,
    user_api_key_dict: UserAPIKeyAuth = Depends(user_api_key_auth),
):
    from litellm import adapter_completion
    from litellm.adapters.anthropic_adapter import anthropic_adapter

    litellm.adapters = [{"id": "anthropic", "adapter": anthropic_adapter}]

    global user_temperature, user_request_timeout, user_max_tokens, user_api_base
    data: dict = {**anthropic_data, "adapter_id": "anthropic"}
    try:
        data["model"] = (
            general_settings.get("completion_model", None)  # server default
            or user_model  # model name passed via cli args
            or data["model"]  # default passed in http request
        )
        if user_model:
            data["model"] = user_model

        data = await add_litellm_data_to_request(
            data=data,  # type: ignore
            request=request,
            general_settings=general_settings,
            user_api_key_dict=user_api_key_dict,
            version=version,
            proxy_config=proxy_config,
        )

        # override with user settings, these are params passed via cli
        if user_temperature:
            data["temperature"] = user_temperature
        if user_request_timeout:
            data["request_timeout"] = user_request_timeout
        if user_max_tokens:
            data["max_tokens"] = user_max_tokens
        if user_api_base:
            data["api_base"] = user_api_base

        ### MODEL ALIAS MAPPING ###
        # check if model name in model alias map
        # get the actual model name
        if data["model"] in litellm.model_alias_map:
            data["model"] = litellm.model_alias_map[data["model"]]

        ### CALL HOOKS ### - modify incoming data before calling the model
        data = await proxy_logging_obj.pre_call_hook(  # type: ignore
            user_api_key_dict=user_api_key_dict, data=data, call_type="text_completion"
        )

        ### ROUTE THE REQUESTs ###
        router_model_names = llm_router.model_names if llm_router is not None else []
        # skip router if user passed their key
        if "api_key" in data:
            llm_response = asyncio.create_task(litellm.aadapter_completion(**data))
        elif (
            llm_router is not None and data["model"] in router_model_names
        ):  # model in router model list
            llm_response = asyncio.create_task(llm_router.aadapter_completion(**data))
        elif (
            llm_router is not None
            and llm_router.model_group_alias is not None
            and data["model"] in llm_router.model_group_alias
        ):  # model set in model_group_alias
            llm_response = asyncio.create_task(llm_router.aadapter_completion(**data))
        elif (
            llm_router is not None and data["model"] in llm_router.deployment_names
        ):  # model in router deployments, calling a specific deployment on the router
            llm_response = asyncio.create_task(
                llm_router.aadapter_completion(**data, specific_deployment=True)
            )
        elif (
            llm_router is not None and data["model"] in llm_router.get_model_ids()
        ):  # model in router model list
            llm_response = asyncio.create_task(llm_router.aadapter_completion(**data))
        elif (
            llm_router is not None
            and data["model"] not in router_model_names
            and llm_router.default_deployment is not None
        ):  # model in router deployments, calling a specific deployment on the router
            llm_response = asyncio.create_task(llm_router.aadapter_completion(**data))
        elif user_model is not None:  # `litellm --model <your-model-name>`
            llm_response = asyncio.create_task(litellm.aadapter_completion(**data))
        else:
            raise HTTPException(
                status_code=status.HTTP_400_BAD_REQUEST,
                detail={
                    "error": "completion: Invalid model name passed in model="
                    + data.get("model", "")
                },
            )

        # Await the llm_response task
        response = await llm_response

        hidden_params = getattr(response, "_hidden_params", {}) or {}
        model_id = hidden_params.get("model_id", None) or ""
        cache_key = hidden_params.get("cache_key", None) or ""
        api_base = hidden_params.get("api_base", None) or ""
        response_cost = hidden_params.get("response_cost", None) or ""

        ### ALERTING ###
        asyncio.create_task(
            proxy_logging_obj.update_request_status(
                litellm_call_id=data.get("litellm_call_id", ""), status="success"
            )
        )

        verbose_proxy_logger.debug("final response: %s", response)

        fastapi_response.headers.update(
            get_custom_headers(
                user_api_key_dict=user_api_key_dict,
                model_id=model_id,
                cache_key=cache_key,
                api_base=api_base,
                version=version,
                response_cost=response_cost,
            )
        )

        verbose_proxy_logger.info("\nResponse from Litellm:\n{}".format(response))
        return response
    except RejectedRequestError as e:
        _data = e.request_data
        await proxy_logging_obj.post_call_failure_hook(
            user_api_key_dict=user_api_key_dict,
            original_exception=e,
            request_data=_data,
        )
        if _data.get("stream", None) is not None and _data["stream"] == True:
            _chat_response = litellm.ModelResponse()
            _usage = litellm.Usage(
                prompt_tokens=0,
                completion_tokens=0,
                total_tokens=0,
            )
            _chat_response.usage = _usage  # type: ignore
            _chat_response.choices[0].message.content = e.message  # type: ignore
            _iterator = litellm.utils.ModelResponseIterator(
                model_response=_chat_response, convert_to_delta=True
            )
            _streaming_response = litellm.TextCompletionStreamWrapper(
                completion_stream=_iterator,
                model=_data.get("model", ""),
            )

            selected_data_generator = select_data_generator(
                response=_streaming_response,
                user_api_key_dict=user_api_key_dict,
                request_data=data,
            )

            return StreamingResponse(
                selected_data_generator,
                media_type="text/event-stream",
                headers={},
            )
        else:
            _response = litellm.TextCompletionResponse()
            _response.choices[0].text = e.message
            return _response
    except Exception as e:
        await proxy_logging_obj.post_call_failure_hook(
            user_api_key_dict=user_api_key_dict, original_exception=e, request_data=data
        )
        verbose_proxy_logger.error(
            "litellm.proxy.proxy_server.completion(): Exception occured - {}".format(
                str(e)
            )
        )
        verbose_proxy_logger.debug(traceback.format_exc())
        error_msg = f"{str(e)}"
        raise ProxyException(
            message=getattr(e, "message", error_msg),
            type=getattr(e, "type", "None"),
            param=getattr(e, "param", "None"),
            code=getattr(e, "status_code", 500),
        )


#### DEV UTILS ####

# @router.get(
#     "/utils/available_routes",
#     tags=["llm utils"],
#     dependencies=[Depends(user_api_key_auth)],
# )
# async def get_available_routes(user_api_key_dict: UserAPIKeyAuth = Depends(user_api_key_auth)):


@router.post(
    "/utils/token_counter",
    tags=["llm utils"],
    dependencies=[Depends(user_api_key_auth)],
    response_model=TokenCountResponse,
)
async def token_counter(request: TokenCountRequest):
    """ """
    from litellm import token_counter

    global llm_router

    prompt = request.prompt
    messages = request.messages
    if prompt is None and messages is None:
        raise HTTPException(
            status_code=400, detail="prompt or messages must be provided"
        )

    deployment = None
    litellm_model_name = None
    if llm_router is not None:
        # get 1 deployment corresponding to the model
        for _model in llm_router.model_list:
            if _model["model_name"] == request.model:
                deployment = _model
                break
    if deployment is not None:
        litellm_model_name = deployment.get("litellm_params", {}).get("model")
        # remove the custom_llm_provider_prefix in the litellm_model_name
        if "/" in litellm_model_name:
            litellm_model_name = litellm_model_name.split("/", 1)[1]

    model_to_use = (
        litellm_model_name or request.model
    )  # use litellm model name, if it's not avalable then fallback to request.model
    _tokenizer_used = litellm.utils._select_tokenizer(model=model_to_use)
    tokenizer_used = str(_tokenizer_used["type"])
    total_tokens = token_counter(
        model=model_to_use,
        text=prompt,
        messages=messages,
    )
    return TokenCountResponse(
        total_tokens=total_tokens,
        request_model=request.model,
        model_used=model_to_use,
        tokenizer_type=tokenizer_used,
    )


@router.get(
    "/utils/supported_openai_params",
    tags=["llm utils"],
    dependencies=[Depends(user_api_key_auth)],
)
async def supported_openai_params(model: str):
    """
    Returns supported openai params for a given litellm model name 

    e.g. `gpt-4` vs `gpt-3.5-turbo` 

    Example curl: 
    ```
    curl -X GET --location 'http://localhost:4000/utils/supported_openai_params?model=gpt-3.5-turbo-16k' \
        --header 'Authorization: Bearer sk-1234'
    ```
    """
    try:
        model, custom_llm_provider, _, _ = litellm.get_llm_provider(model=model)
        return {
            "supported_openai_params": litellm.get_supported_openai_params(
                model=model, custom_llm_provider=custom_llm_provider
            )
        }
    except Exception as e:
        raise HTTPException(
            status_code=400, detail={"error": "Could not map model={}".format(model)}
        )


#### END-USER MANAGEMENT ####


@router.post(
    "/end_user/block",
    tags=["Customer Management"],
    dependencies=[Depends(user_api_key_auth)],
    include_in_schema=False,
)
@router.post(
    "/customer/block",
    tags=["Customer Management"],
    dependencies=[Depends(user_api_key_auth)],
)
async def block_user(data: BlockUsers):
    """
    [BETA] Reject calls with this end-user id

        (any /chat/completion call with this user={end-user-id} param, will be rejected.)

        ```
        curl -X POST "http://0.0.0.0:8000/user/block"
        -H "Authorization: Bearer sk-1234"
        -D '{
        "user_ids": [<user_id>, ...]
        }'
        ```
    """
    try:
        records = []
        if prisma_client is not None:
            for id in data.user_ids:
                record = await prisma_client.db.litellm_endusertable.upsert(
                    where={"user_id": id},  # type: ignore
                    data={
                        "create": {"user_id": id, "blocked": True},  # type: ignore
                        "update": {"blocked": True},
                    },
                )
                records.append(record)
        else:
            raise HTTPException(
                status_code=500,
                detail={"error": "Postgres DB Not connected"},
            )

        return {"blocked_users": records}
    except Exception as e:
        verbose_proxy_logger.error(f"An error occurred - {str(e)}")
        raise HTTPException(status_code=500, detail={"error": str(e)})


@router.post(
    "/end_user/unblock",
    tags=["Customer Management"],
    dependencies=[Depends(user_api_key_auth)],
    include_in_schema=False,
)
@router.post(
    "/customer/unblock",
    tags=["Customer Management"],
    dependencies=[Depends(user_api_key_auth)],
)
async def unblock_user(data: BlockUsers):
    """
    [BETA] Unblock calls with this user id

    Example
    ```
    curl -X POST "http://0.0.0.0:8000/user/unblock"
    -H "Authorization: Bearer sk-1234"
    -D '{
    "user_ids": [<user_id>, ...]
    }'
    ```
    """
    from enterprise.enterprise_hooks.blocked_user_list import (
        _ENTERPRISE_BlockedUserList,
    )

    if (
        not any(isinstance(x, _ENTERPRISE_BlockedUserList) for x in litellm.callbacks)
        or litellm.blocked_user_list is None
    ):
        raise HTTPException(
            status_code=400,
            detail={
                "error": "Blocked user check was never set. This call has no effect."
            },
        )

    if isinstance(litellm.blocked_user_list, list):
        for id in data.user_ids:
            litellm.blocked_user_list.remove(id)
    else:
        raise HTTPException(
            status_code=500,
            detail={
                "error": "`blocked_user_list` must be set as a list. Filepaths can't be updated."
            },
        )

    return {"blocked_users": litellm.blocked_user_list}


@router.post(
    "/end_user/new",
    tags=["Customer Management"],
    include_in_schema=False,
    dependencies=[Depends(user_api_key_auth)],
)
@router.post(
    "/customer/new",
    tags=["Customer Management"],
    dependencies=[Depends(user_api_key_auth)],
)
async def new_end_user(
    data: NewCustomerRequest,
    user_api_key_dict: UserAPIKeyAuth = Depends(user_api_key_auth),
):
    """
    Allow creating a new Customer 


    Parameters:
    - user_id: str - The unique identifier for the user.
    - alias: Optional[str] - A human-friendly alias for the user.
    - blocked: bool - Flag to allow or disallow requests for this end-user. Default is False.
    - max_budget: Optional[float] - The maximum budget allocated to the user. Either 'max_budget' or 'budget_id' should be provided, not both.
    - budget_id: Optional[str] - The identifier for an existing budget allocated to the user. Either 'max_budget' or 'budget_id' should be provided, not both.
    - allowed_model_region: Optional[Literal["eu"]] - Require all user requests to use models in this specific region.
    - default_model: Optional[str] - If no equivalent model in the allowed region, default all requests to this model.
    - metadata: Optional[dict] = Metadata for customer, store information for customer. Example metadata = {"data_training_opt_out": True}
    
    
    - Allow specifying allowed regions 
    - Allow specifying default model

    Example curl:
    ```
    curl --location 'http://0.0.0.0:4000/customer/new' \
        --header 'Authorization: Bearer sk-1234' \
        --header 'Content-Type: application/json' \
        --data '{
            "user_id" : "ishaan-jaff-3",
            "allowed_region": "eu",
            "budget_id": "free_tier",
            "default_model": "azure/gpt-3.5-turbo-eu" <- all calls from this user, use this model? 
        }'

        # return end-user object
    ```

    NOTE: This used to be called `/end_user/new`, we will still be maintaining compatibility for /end_user/XXX for these endpoints
    """
    global prisma_client, llm_router
    """
    Validation:
        - check if default model exists 
        - create budget object if not already created
    
    - Add user to end user table 

    Return 
    - end-user object
    - currently allowed models 
    """
    if prisma_client is None:
        raise HTTPException(
            status_code=500,
            detail={"error": CommonProxyErrors.db_not_connected_error.value},
        )
    try:

        ## VALIDATION ##
        if data.default_model is not None:
            if llm_router is None:
                raise HTTPException(
                    status_code=422,
                    detail={"error": CommonProxyErrors.no_llm_router.value},
                )
            elif data.default_model not in llm_router.get_model_names():
                raise HTTPException(
                    status_code=422,
                    detail={
                        "error": "Default Model not on proxy. Configure via `/model/new` or config.yaml. Default_model={}, proxy_model_names={}".format(
                            data.default_model, set(llm_router.get_model_names())
                        )
                    },
                )

        new_end_user_obj: Dict = {}

        ## CREATE BUDGET ## if set
        if data.max_budget is not None:
            budget_record = await prisma_client.db.litellm_budgettable.create(
                data={
                    "max_budget": data.max_budget,
                    "created_by": user_api_key_dict.user_id or litellm_proxy_admin_name,  # type: ignore
                    "updated_by": user_api_key_dict.user_id or litellm_proxy_admin_name,
                }
            )

            new_end_user_obj["budget_id"] = budget_record.budget_id
        elif data.budget_id is not None:
            new_end_user_obj["budget_id"] = data.budget_id

        _user_data = data.dict(exclude_none=True)

        for k, v in _user_data.items():
            if k != "max_budget" and k != "budget_id":
                new_end_user_obj[k] = v

        ## WRITE TO DB ##
        end_user_record = await prisma_client.db.litellm_endusertable.create(
            data=new_end_user_obj  # type: ignore
        )

        return end_user_record
    except Exception as e:
        if "Unique constraint failed on the fields: (`user_id`)" in str(e):
            raise ProxyException(
                message=f"Customer already exists, passed user_id={data.user_id}. Please pass a new user_id.",
                type="bad_request",
                code=400,
                param="user_id",
            )

        if isinstance(e, HTTPException):
            raise ProxyException(
                message=getattr(e, "detail", f"Internal Server Error({str(e)})"),
                type="internal_error",
                param=getattr(e, "param", "None"),
                code=getattr(e, "status_code", status.HTTP_500_INTERNAL_SERVER_ERROR),
            )
        elif isinstance(e, ProxyException):
            raise e
        raise ProxyException(
            message="Internal Server Error, " + str(e),
            type="internal_error",
            param=getattr(e, "param", "None"),
            code=status.HTTP_500_INTERNAL_SERVER_ERROR,
        )


@router.get(
    "/customer/info",
    tags=["Customer Management"],
    dependencies=[Depends(user_api_key_auth)],
    response_model=LiteLLM_EndUserTable,
)
@router.get(
    "/end_user/info",
    tags=["Customer Management"],
    include_in_schema=False,
    dependencies=[Depends(user_api_key_auth)],
)
async def end_user_info(
    end_user_id: str = fastapi.Query(
        description="End User ID in the request parameters"
    ),
):
    global prisma_client

    if prisma_client is None:
        raise HTTPException(
            status_code=500,
            detail={"error": CommonProxyErrors.db_not_connected_error.value},
        )

    user_info = await prisma_client.db.litellm_endusertable.find_first(
        where={"user_id": end_user_id}
    )

    if user_info is None:
        raise HTTPException(
            status_code=400,
            detail={"error": "End User Id={} does not exist in db".format(end_user_id)},
        )
    return user_info.model_dump(exclude_none=True)


@router.post(
    "/customer/update",
    tags=["Customer Management"],
    dependencies=[Depends(user_api_key_auth)],
)
@router.post(
    "/end_user/update",
    tags=["Customer Management"],
    include_in_schema=False,
    dependencies=[Depends(user_api_key_auth)],
)
async def update_end_user(
    data: UpdateCustomerRequest,
    user_api_key_dict: UserAPIKeyAuth = Depends(user_api_key_auth),
):
    """
    Example curl 

    ```
    curl --location 'http://0.0.0.0:4000/customer/update' \
    --header 'Authorization: Bearer sk-1234' \
    --header 'Content-Type: application/json' \
    --data '{
        "user_id": "test-litellm-user-4",
        "budget_id": "paid_tier"
    }'

    See below for all params 
    ```
    """

    global prisma_client
    try:
        data_json: dict = data.json()
        # get the row from db
        if prisma_client is None:
            raise Exception("Not connected to DB!")

        # get non default values for key
        non_default_values = {}
        for k, v in data_json.items():
            if v is not None and v not in (
                [],
                {},
                0,
            ):  # models default to [], spend defaults to 0, we should not reset these values
                non_default_values[k] = v

        ## ADD USER, IF NEW ##
        verbose_proxy_logger.debug("/customer/update: Received data = %s", data)
        if data.user_id is not None and len(data.user_id) > 0:
            non_default_values["user_id"] = data.user_id  # type: ignore
            verbose_proxy_logger.debug("In update customer, user_id condition block.")
            response = await prisma_client.db.litellm_endusertable.update(
                where={"user_id": data.user_id}, data=non_default_values  # type: ignore
            )
            if response is None:
                raise ValueError(
                    f"Failed updating customer data. User ID does not exist passed user_id={data.user_id}"
                )
            verbose_proxy_logger.debug(
                f"received response from updating prisma client. response={response}"
            )
            return response
        else:
            raise ValueError(f"user_id is required, passed user_id = {data.user_id}")

        # update based on remaining passed in values
    except Exception as e:
        verbose_proxy_logger.error(
            "litellm.proxy.proxy_server.update_end_user(): Exception occured - {}".format(
                str(e)
            )
        )
        verbose_proxy_logger.debug(traceback.format_exc())
        if isinstance(e, HTTPException):
            raise ProxyException(
                message=getattr(e, "detail", f"Internal Server Error({str(e)})"),
                type="internal_error",
                param=getattr(e, "param", "None"),
                code=getattr(e, "status_code", status.HTTP_500_INTERNAL_SERVER_ERROR),
            )
        elif isinstance(e, ProxyException):
            raise e
        raise ProxyException(
            message="Internal Server Error, " + str(e),
            type="internal_error",
            param=getattr(e, "param", "None"),
            code=status.HTTP_500_INTERNAL_SERVER_ERROR,
        )
    pass


@router.post(
    "/customer/delete",
    tags=["Customer Management"],
    dependencies=[Depends(user_api_key_auth)],
)
@router.post(
    "/end_user/delete",
    tags=["Customer Management"],
    include_in_schema=False,
    dependencies=[Depends(user_api_key_auth)],
)
async def delete_end_user(
    data: DeleteCustomerRequest,
    user_api_key_dict: UserAPIKeyAuth = Depends(user_api_key_auth),
):
    """
    Example curl 

    ```
    curl --location 'http://0.0.0.0:4000/customer/delete' \
        --header 'Authorization: Bearer sk-1234' \
        --header 'Content-Type: application/json' \
        --data '{
            "user_ids" :["ishaan-jaff-5"]
    }'

    See below for all params 
    ```
    """
    global prisma_client

    try:
        if prisma_client is None:
            raise Exception("Not connected to DB!")

        verbose_proxy_logger.debug("/customer/delete: Received data = %s", data)
        if (
            data.user_ids is not None
            and isinstance(data.user_ids, list)
            and len(data.user_ids) > 0
        ):
            response = await prisma_client.db.litellm_endusertable.delete_many(
                where={"user_id": {"in": data.user_ids}}
            )
            if response is None:
                raise ValueError(
                    f"Failed deleting customer data. User ID does not exist passed user_id={data.user_ids}"
                )
            if response != len(data.user_ids):
                raise ValueError(
                    f"Failed deleting all customer data. User ID does not exist passed user_id={data.user_ids}. Deleted {response} customers, passed {len(data.user_ids)} customers"
                )
            verbose_proxy_logger.debug(
                f"received response from updating prisma client. response={response}"
            )
            return {
                "deleted_customers": response,
                "message": "Successfully deleted customers with ids: "
                + str(data.user_ids),
            }
        else:
            raise ValueError(f"user_id is required, passed user_id = {data.user_ids}")

        # update based on remaining passed in values
    except Exception as e:
        verbose_proxy_logger.error(
            "litellm.proxy.proxy_server.delete_end_user(): Exception occured - {}".format(
                str(e)
            )
        )
        verbose_proxy_logger.debug(traceback.format_exc())
        if isinstance(e, HTTPException):
            raise ProxyException(
                message=getattr(e, "detail", f"Internal Server Error({str(e)})"),
                type="internal_error",
                param=getattr(e, "param", "None"),
                code=getattr(e, "status_code", status.HTTP_500_INTERNAL_SERVER_ERROR),
            )
        elif isinstance(e, ProxyException):
            raise e
        raise ProxyException(
            message="Internal Server Error, " + str(e),
            type="internal_error",
            param=getattr(e, "param", "None"),
            code=status.HTTP_500_INTERNAL_SERVER_ERROR,
        )
    pass


async def create_audit_log_for_update(request_data: LiteLLM_AuditLogs):
    if premium_user is not True:
        return

    if litellm.store_audit_logs is not True:
        return
    if prisma_client is None:
        raise Exception("prisma_client is None, no DB connected")

    verbose_proxy_logger.debug("creating audit log for %s", request_data)

    if isinstance(request_data.updated_values, dict):
        request_data.updated_values = json.dumps(request_data.updated_values)

    if isinstance(request_data.before_value, dict):
        request_data.before_value = json.dumps(request_data.before_value)

    _request_data = request_data.dict(exclude_none=True)

    try:
        await prisma_client.db.litellm_auditlog.create(
            data={
                **_request_data,  # type: ignore
            }
        )
    except Exception as e:
        # [Non-Blocking Exception. Do not allow blocking LLM API call]
        verbose_proxy_logger.error(f"Failed Creating audit log {e}")

    return


#### ORGANIZATION MANAGEMENT ####


@router.post(
    "/organization/new",
    tags=["organization management"],
    dependencies=[Depends(user_api_key_auth)],
    response_model=NewOrganizationResponse,
)
async def new_organization(
    data: NewOrganizationRequest,
    user_api_key_dict: UserAPIKeyAuth = Depends(user_api_key_auth),
):
    """
    Allow orgs to own teams

    Set org level budgets + model access.

    Only admins can create orgs.

    # Parameters

    - `organization_alias`: *str* = The name of the organization.
    - `models`: *List* = The models the organization has access to.
    - `budget_id`: *Optional[str]* = The id for a budget (tpm/rpm/max budget) for the organization.
    ### IF NO BUDGET ID - CREATE ONE WITH THESE PARAMS ###
    - `max_budget`: *Optional[float]* = Max budget for org
    - `tpm_limit`: *Optional[int]* = Max tpm limit for org
    - `rpm_limit`: *Optional[int]* = Max rpm limit for org
    - `model_max_budget`: *Optional[dict]* = Max budget for a specific model
    - `budget_duration`: *Optional[str]* = Frequency of reseting org budget

    Case 1: Create new org **without** a budget_id

    ```bash
    curl --location 'http://0.0.0.0:4000/organization/new' \

    --header 'Authorization: Bearer sk-1234' \

    --header 'Content-Type: application/json' \

    --data '{
        "organization_alias": "my-secret-org",
        "models": ["model1", "model2"],
        "max_budget": 100
    }'


    ```

    Case 2: Create new org **with** a budget_id

    ```bash
    curl --location 'http://0.0.0.0:4000/organization/new' \

    --header 'Authorization: Bearer sk-1234' \

    --header 'Content-Type: application/json' \

    --data '{
        "organization_alias": "my-secret-org",
        "models": ["model1", "model2"],
        "budget_id": "428eeaa8-f3ac-4e85-a8fb-7dc8d7aa8689"
    }'
    ```
    """
    global prisma_client

    if prisma_client is None:
        raise HTTPException(status_code=500, detail={"error": "No db connected"})

    if (
        user_api_key_dict.user_role is None
        or user_api_key_dict.user_role != LitellmUserRoles.PROXY_ADMIN
    ):
        raise HTTPException(
            status_code=401,
            detail={
                "error": f"Only admins can create orgs. Your role is = {user_api_key_dict.user_role}"
            },
        )

    if data.budget_id is None:
        """
        Every organization needs a budget attached.

        If none provided, create one based on provided values
        """
        budget_params = LiteLLM_BudgetTable.model_fields.keys()

        # Only include Budget Params when creating an entry in litellm_budgettable
        _json_data = data.json(exclude_none=True)
        _budget_data = {k: v for k, v in _json_data.items() if k in budget_params}
        budget_row = LiteLLM_BudgetTable(**_budget_data)

        new_budget = prisma_client.jsonify_object(budget_row.json(exclude_none=True))

        _budget = await prisma_client.db.litellm_budgettable.create(
            data={
                **new_budget,  # type: ignore
                "created_by": user_api_key_dict.user_id or litellm_proxy_admin_name,
                "updated_by": user_api_key_dict.user_id or litellm_proxy_admin_name,
            }
        )  # type: ignore

        data.budget_id = _budget.budget_id

    """
    Ensure only models that user has access to, are given to org
    """
    if len(user_api_key_dict.models) == 0:  # user has access to all models
        pass
    else:
        if len(data.models) == 0:
            raise HTTPException(
                status_code=400,
                detail={
                    "error": f"User not allowed to give access to all models. Select models you want org to have access to."
                },
            )
        for m in data.models:
            if m not in user_api_key_dict.models:
                raise HTTPException(
                    status_code=400,
                    detail={
                        "error": f"User not allowed to give access to model={m}. Models you have access to = {user_api_key_dict.models}"
                    },
                )
    organization_row = LiteLLM_OrganizationTable(
        **data.json(exclude_none=True),
        created_by=user_api_key_dict.user_id or litellm_proxy_admin_name,
        updated_by=user_api_key_dict.user_id or litellm_proxy_admin_name,
    )
    new_organization_row = prisma_client.jsonify_object(
        organization_row.json(exclude_none=True)
    )
    response = await prisma_client.db.litellm_organizationtable.create(
        data={
            **new_organization_row,  # type: ignore
        }
    )

    return response


@router.post(
    "/organization/update",
    tags=["organization management"],
    dependencies=[Depends(user_api_key_auth)],
)
async def update_organization():
    """[TODO] Not Implemented yet. Let us know if you need this - https://github.com/BerriAI/litellm/issues"""
    pass


@router.post(
    "/organization/delete",
    tags=["organization management"],
    dependencies=[Depends(user_api_key_auth)],
)
async def delete_organization():
    """[TODO] Not Implemented yet. Let us know if you need this - https://github.com/BerriAI/litellm/issues"""
    pass


@router.post(
    "/organization/info",
    tags=["organization management"],
    dependencies=[Depends(user_api_key_auth)],
)
async def info_organization(data: OrganizationRequest):
    """
    Get the org specific information
    """
    global prisma_client

    if prisma_client is None:
        raise HTTPException(status_code=500, detail={"error": "No db connected"})

    if len(data.organizations) == 0:
        raise HTTPException(
            status_code=400,
            detail={
                "error": f"Specify list of organization id's to query. Passed in={data.organizations}"
            },
        )
    response = await prisma_client.db.litellm_organizationtable.find_many(
        where={"organization_id": {"in": data.organizations}},
        include={"litellm_budget_table": True},
    )

    return response


#### BUDGET TABLE MANAGEMENT ####


@router.post(
    "/budget/new",
    tags=["budget management"],
    dependencies=[Depends(user_api_key_auth)],
)
async def new_budget(
    budget_obj: BudgetNew,
    user_api_key_dict: UserAPIKeyAuth = Depends(user_api_key_auth),
):
    """
    Create a new budget object. Can apply this to teams, orgs, end-users, keys.
    """
    global prisma_client

    if prisma_client is None:
        raise HTTPException(
            status_code=500,
            detail={"error": CommonProxyErrors.db_not_connected_error.value},
        )

    response = await prisma_client.db.litellm_budgettable.create(
        data={
            **budget_obj.model_dump(exclude_none=True),  # type: ignore
            "created_by": user_api_key_dict.user_id or litellm_proxy_admin_name,
            "updated_by": user_api_key_dict.user_id or litellm_proxy_admin_name,
        }  # type: ignore
    )

    return response


@router.post(
    "/budget/info",
    tags=["budget management"],
    dependencies=[Depends(user_api_key_auth)],
)
async def info_budget(data: BudgetRequest):
    """
    Get the budget id specific information
    """
    global prisma_client

    if prisma_client is None:
        raise HTTPException(status_code=500, detail={"error": "No db connected"})

    if len(data.budgets) == 0:
        raise HTTPException(
            status_code=400,
            detail={
                "error": f"Specify list of budget id's to query. Passed in={data.budgets}"
            },
        )
    response = await prisma_client.db.litellm_budgettable.find_many(
        where={"budget_id": {"in": data.budgets}},
    )

    return response


@router.get(
    "/budget/settings",
    tags=["budget management"],
    dependencies=[Depends(user_api_key_auth)],
)
async def budget_settings(
    budget_id: str,
    user_api_key_dict: UserAPIKeyAuth = Depends(user_api_key_auth),
):
    """
    Get list of configurable params + current value for a budget item + description of each field

    Used on Admin UI.
    """
    if prisma_client is None:
        raise HTTPException(
            status_code=400,
            detail={"error": CommonProxyErrors.db_not_connected_error.value},
        )

    if user_api_key_dict.user_role != LitellmUserRoles.PROXY_ADMIN:
        raise HTTPException(
            status_code=400,
            detail={
                "error": "{}, your role={}".format(
                    CommonProxyErrors.not_allowed_access.value,
                    user_api_key_dict.user_role,
                )
            },
        )

    ## get budget item from db
    db_budget_row = await prisma_client.db.litellm_budgettable.find_first(
        where={"budget_id": budget_id}
    )

    if db_budget_row is not None:
        db_budget_row_dict = db_budget_row.model_dump(exclude_none=True)
    else:
        db_budget_row_dict = {}

    allowed_args = {
        "max_parallel_requests": {"type": "Integer"},
        "tpm_limit": {"type": "Integer"},
        "rpm_limit": {"type": "Integer"},
        "budget_duration": {"type": "String"},
        "max_budget": {"type": "Float"},
        "soft_budget": {"type": "Float"},
    }

    return_val = []

    for field_name, field_info in BudgetNew.model_fields.items():
        if field_name in allowed_args:

            _stored_in_db = True

            _response_obj = ConfigList(
                field_name=field_name,
                field_type=allowed_args[field_name]["type"],
                field_description=field_info.description or "",
                field_value=db_budget_row_dict.get(field_name, None),
                stored_in_db=_stored_in_db,
                field_default_value=field_info.default,
            )
            return_val.append(_response_obj)

    return return_val


@router.get(
    "/budget/list",
    tags=["budget management"],
    dependencies=[Depends(user_api_key_auth)],
)
async def list_budget(
    user_api_key_dict: UserAPIKeyAuth = Depends(user_api_key_auth),
):
    """List all the created budgets in proxy db. Used on Admin UI."""
    if prisma_client is None:
        raise HTTPException(
            status_code=400,
            detail={"error": CommonProxyErrors.db_not_connected_error.value},
        )

    if user_api_key_dict.user_role != LitellmUserRoles.PROXY_ADMIN:
        raise HTTPException(
            status_code=400,
            detail={
                "error": "{}, your role={}".format(
                    CommonProxyErrors.not_allowed_access.value,
                    user_api_key_dict.user_role,
                )
            },
        )

    response = await prisma_client.db.litellm_budgettable.find_many()

    return response


@router.post(
    "/budget/delete",
    tags=["budget management"],
    dependencies=[Depends(user_api_key_auth)],
)
async def delete_budget(
    data: BudgetDeleteRequest,
    user_api_key_dict: UserAPIKeyAuth = Depends(user_api_key_auth),
):
    """Delete budget"""
    global prisma_client

    if prisma_client is None:
        raise HTTPException(
            status_code=500,
            detail={"error": CommonProxyErrors.db_not_connected_error.value},
        )

    if user_api_key_dict.user_role != LitellmUserRoles.PROXY_ADMIN:
        raise HTTPException(
            status_code=400,
            detail={
                "error": "{}, your role={}".format(
                    CommonProxyErrors.not_allowed_access.value,
                    user_api_key_dict.user_role,
                )
            },
        )

    response = await prisma_client.db.litellm_budgettable.delete(
        where={"budget_id": data.id}
    )

    return response


#### MODEL MANAGEMENT ####


#### [BETA] - This is a beta endpoint, format might change based on user feedback. - https://github.com/BerriAI/litellm/issues/964
@router.post(
    "/model/new",
    description="Allows adding new models to the model list in the config.yaml",
    tags=["model management"],
    dependencies=[Depends(user_api_key_auth)],
)
async def add_new_model(
    model_params: Deployment,
    user_api_key_dict: UserAPIKeyAuth = Depends(user_api_key_auth),
):
    global llm_router, llm_model_list, general_settings, user_config_file_path, proxy_config, prisma_client, master_key, store_model_in_db, proxy_logging_obj
    try:
        import base64

        global prisma_client

        if prisma_client is None:
            raise HTTPException(
                status_code=500,
                detail={
                    "error": "No DB Connected. Here's how to do it - https://docs.litellm.ai/docs/proxy/virtual_keys"
                },
            )

        model_response = None
        # update DB
        if store_model_in_db == True:
            """
            - store model_list in db
            - store keys separately
            """
            # encrypt litellm params #
            _litellm_params_dict = model_params.litellm_params.dict(exclude_none=True)
            _orignal_litellm_model_name = model_params.litellm_params.model
            for k, v in _litellm_params_dict.items():
                encrypted_value = encrypt_value_helper(value=v)
                model_params.litellm_params[k] = encrypted_value
            _data: dict = {
                "model_id": model_params.model_info.id,
                "model_name": model_params.model_name,
                "litellm_params": model_params.litellm_params.model_dump_json(exclude_none=True),  # type: ignore
                "model_info": model_params.model_info.model_dump_json(  # type: ignore
                    exclude_none=True
                ),
                "created_by": user_api_key_dict.user_id or litellm_proxy_admin_name,
                "updated_by": user_api_key_dict.user_id or litellm_proxy_admin_name,
            }
            if model_params.model_info.id is not None:
                _data["model_id"] = model_params.model_info.id
            model_response = await prisma_client.db.litellm_proxymodeltable.create(
                data=_data  # type: ignore
            )

            await proxy_config.add_deployment(
                prisma_client=prisma_client, proxy_logging_obj=proxy_logging_obj
            )
            try:
                # don't let failed slack alert block the /model/new response
                _alerting = general_settings.get("alerting", []) or []
                if "slack" in _alerting:
                    # send notification - new model added
                    await proxy_logging_obj.slack_alerting_instance.model_added_alert(
                        model_name=model_params.model_name,
                        litellm_model_name=_orignal_litellm_model_name,
                        passed_model_info=model_params.model_info,
                    )
            except:
                pass

        else:
            raise HTTPException(
                status_code=500,
                detail={
                    "error": "Set `'STORE_MODEL_IN_DB='True'` in your env to enable this feature."
                },
            )

        return model_response

    except Exception as e:
        verbose_proxy_logger.error(
            "litellm.proxy.proxy_server.add_new_model(): Exception occured - {}".format(
                str(e)
            )
        )
        verbose_proxy_logger.debug(traceback.format_exc())
        if isinstance(e, HTTPException):
            raise ProxyException(
                message=getattr(e, "detail", f"Authentication Error({str(e)})"),
                type=ProxyErrorTypes.auth_error,
                param=getattr(e, "param", "None"),
                code=getattr(e, "status_code", status.HTTP_400_BAD_REQUEST),
            )
        elif isinstance(e, ProxyException):
            raise e
        raise ProxyException(
            message="Authentication Error, " + str(e),
            type=ProxyErrorTypes.auth_error,
            param=getattr(e, "param", "None"),
            code=status.HTTP_400_BAD_REQUEST,
        )


#### MODEL MANAGEMENT ####
@router.post(
    "/model/update",
    description="Edit existing model params",
    tags=["model management"],
    dependencies=[Depends(user_api_key_auth)],
)
async def update_model(
    model_params: updateDeployment,
    user_api_key_dict: UserAPIKeyAuth = Depends(user_api_key_auth),
):
    global llm_router, llm_model_list, general_settings, user_config_file_path, proxy_config, prisma_client, master_key, store_model_in_db, proxy_logging_obj
    try:
        import base64

        global prisma_client

        if prisma_client is None:
            raise HTTPException(
                status_code=500,
                detail={
                    "error": "No DB Connected. Here's how to do it - https://docs.litellm.ai/docs/proxy/virtual_keys"
                },
            )
        # update DB
        if store_model_in_db == True:
            _model_id = None
            _model_info = getattr(model_params, "model_info", None)
            if _model_info is None:
                raise Exception("model_info not provided")

            _model_id = _model_info.id
            if _model_id is None:
                raise Exception("model_info.id not provided")
            _existing_litellm_params = (
                await prisma_client.db.litellm_proxymodeltable.find_unique(
                    where={"model_id": _model_id}
                )
            )
            if _existing_litellm_params is None:
                if (
                    llm_router is not None
                    and llm_router.get_deployment(model_id=_model_id) is not None
                ):
                    raise HTTPException(
                        status_code=400,
                        detail={
                            "error": "Can't edit model. Model in config. Store model in db via `/model/new`. to edit."
                        },
                    )
                raise Exception("model not found")
            _existing_litellm_params_dict = dict(
                _existing_litellm_params.litellm_params
            )

            if model_params.litellm_params is None:
                raise Exception("litellm_params not provided")

            _new_litellm_params_dict = model_params.litellm_params.dict(
                exclude_none=True
            )

            ### ENCRYPT PARAMS ###
            for k, v in _new_litellm_params_dict.items():
                encrypted_value = encrypt_value_helper(value=v)
                model_params.litellm_params[k] = encrypted_value

            ### MERGE WITH EXISTING DATA ###
            merged_dictionary = {}
            _mp = model_params.litellm_params.dict()

            for key, value in _mp.items():
                if value is not None:
                    merged_dictionary[key] = value
                elif (
                    key in _existing_litellm_params_dict
                    and _existing_litellm_params_dict[key] is not None
                ):
                    merged_dictionary[key] = _existing_litellm_params_dict[key]
                else:
                    pass

            _data: dict = {
                "litellm_params": json.dumps(merged_dictionary),  # type: ignore
                "updated_by": user_api_key_dict.user_id or litellm_proxy_admin_name,
            }
            model_response = await prisma_client.db.litellm_proxymodeltable.update(
                where={"model_id": _model_id},
                data=_data,  # type: ignore
            )

            return model_response
    except Exception as e:
        verbose_proxy_logger.error(
            "litellm.proxy.proxy_server.update_model(): Exception occured - {}".format(
                str(e)
            )
        )
        verbose_proxy_logger.debug(traceback.format_exc())
        if isinstance(e, HTTPException):
            raise ProxyException(
                message=getattr(e, "detail", f"Authentication Error({str(e)})"),
                type=ProxyErrorTypes.auth_error,
                param=getattr(e, "param", "None"),
                code=getattr(e, "status_code", status.HTTP_400_BAD_REQUEST),
            )
        elif isinstance(e, ProxyException):
            raise e
        raise ProxyException(
            message="Authentication Error, " + str(e),
            type=ProxyErrorTypes.auth_error,
            param=getattr(e, "param", "None"),
            code=status.HTTP_400_BAD_REQUEST,
        )


@router.get(
    "/v2/model/info",
    description="v2 - returns all the models set on the config.yaml, shows 'user_access' = True if the user has access to the model. Provides more info about each model in /models, including config.yaml descriptions (except api key and api base)",
    tags=["model management"],
    dependencies=[Depends(user_api_key_auth)],
    include_in_schema=False,
)
async def model_info_v2(
    user_api_key_dict: UserAPIKeyAuth = Depends(user_api_key_auth),
    model: Optional[str] = fastapi.Query(
        None, description="Specify the model name (optional)"
    ),
    debug: Optional[bool] = False,
):
    """
    BETA ENDPOINT. Might change unexpectedly. Use `/v1/model/info` for now.
    """
    global llm_model_list, general_settings, user_config_file_path, proxy_config, llm_router

    if llm_model_list is None or not isinstance(llm_model_list, list):
        raise HTTPException(
            status_code=500,
            detail={
                "error": f"No model list passed, models={llm_model_list}. You can add a model through the config.yaml or on the LiteLLM Admin UI."
            },
        )

    # Load existing config
    config = await proxy_config.get_config()

    all_models = copy.deepcopy(llm_model_list)
    if user_model is not None:
        # if user does not use a config.yaml, https://github.com/BerriAI/litellm/issues/2061
        all_models += [user_model]

    # check all models user has access to in user_api_key_dict
    user_models = []
    if len(user_api_key_dict.models) > 0:
        user_models = user_api_key_dict.models

    if model is not None:
        all_models = [m for m in all_models if m["model_name"] == model]

    # fill in model info based on config.yaml and litellm model_prices_and_context_window.json
    for _model in all_models:
        # provided model_info in config.yaml
        model_info = _model.get("model_info", {})
        if debug is True:
            _openai_client = "None"
            if llm_router is not None:
                _openai_client = (
                    llm_router._get_client(
                        deployment=_model, kwargs={}, client_type="async"
                    )
                    or "None"
                )
            else:
                _openai_client = "llm_router_is_None"
            openai_client = str(_openai_client)
            _model["openai_client"] = openai_client

        # read litellm model_prices_and_context_window.json to get the following:
        # input_cost_per_token, output_cost_per_token, max_tokens
        litellm_model_info = get_litellm_model_info(model=_model)

        # 2nd pass on the model, try seeing if we can find model in litellm model_cost map
        if litellm_model_info == {}:
            # use litellm_param model_name to get model_info
            litellm_params = _model.get("litellm_params", {})
            litellm_model = litellm_params.get("model", None)
            try:
                litellm_model_info = litellm.get_model_info(model=litellm_model)
            except Exception:
                litellm_model_info = {}
        # 3rd pass on the model, try seeing if we can find model but without the "/" in model cost map
        if litellm_model_info == {}:
            # use litellm_param model_name to get model_info
            litellm_params = _model.get("litellm_params", {})
            litellm_model = litellm_params.get("model", None)
            split_model = litellm_model.split("/")
            if len(split_model) > 0:
                litellm_model = split_model[-1]
            try:
                litellm_model_info = litellm.get_model_info(
                    model=litellm_model, custom_llm_provider=split_model[0]
                )
            except Exception:
                litellm_model_info = {}
        for k, v in litellm_model_info.items():
            if k not in model_info:
                model_info[k] = v
        _model["model_info"] = model_info
        # don't return the api key / vertex credentials
        # don't return the llm credentials
        _model["litellm_params"].pop("api_key", None)
        _model["litellm_params"].pop("vertex_credentials", None)
        _model["litellm_params"].pop("aws_access_key_id", None)
        _model["litellm_params"].pop("aws_secret_access_key", None)

    verbose_proxy_logger.debug("all_models: %s", all_models)
    return {"data": all_models}


@router.get(
    "/model/streaming_metrics",
    description="View time to first token for models in spend logs",
    tags=["model management"],
    include_in_schema=False,
    dependencies=[Depends(user_api_key_auth)],
)
async def model_streaming_metrics(
    user_api_key_dict: UserAPIKeyAuth = Depends(user_api_key_auth),
    _selected_model_group: Optional[str] = None,
    startTime: Optional[datetime] = None,
    endTime: Optional[datetime] = None,
):
    global prisma_client, llm_router
    if prisma_client is None:
        raise ProxyException(
            message=CommonProxyErrors.db_not_connected_error.value,
            type="internal_error",
            param="None",
            code=status.HTTP_500_INTERNAL_SERVER_ERROR,
        )

    startTime = startTime or datetime.now() - timedelta(days=7)  # show over past week
    endTime = endTime or datetime.now()

    is_same_day = startTime.date() == endTime.date()
    if is_same_day:
        sql_query = """
            SELECT
                api_base,
                model_group,
                model,
                "startTime",
                request_id,
                EXTRACT(epoch FROM ("completionStartTime" - "startTime")) AS time_to_first_token
            FROM
                "LiteLLM_SpendLogs"
            WHERE
                "model_group" = $1 AND "cache_hit" != 'True'
                AND "completionStartTime" IS NOT NULL
                AND "completionStartTime" != "endTime"
                AND DATE("startTime") = DATE($2::timestamp)
            GROUP BY
                api_base,
                model_group,
                model,
                request_id
            ORDER BY
                time_to_first_token DESC;
        """
    else:
        sql_query = """
            SELECT
                api_base,
                model_group,
                model,
                DATE_TRUNC('day', "startTime")::DATE AS day,
                AVG(EXTRACT(epoch FROM ("completionStartTime" - "startTime"))) AS time_to_first_token
            FROM
                "LiteLLM_SpendLogs"
            WHERE
                "startTime" BETWEEN $2::timestamp AND $3::timestamp
                AND "model_group" = $1 AND "cache_hit" != 'True'
                AND "completionStartTime" IS NOT NULL
                AND "completionStartTime" != "endTime"
            GROUP BY
                api_base,
                model_group,
                model,
                day
            ORDER BY
                time_to_first_token DESC;
        """

    _all_api_bases = set()
    db_response = await prisma_client.db.query_raw(
        sql_query, _selected_model_group, startTime, endTime
    )
    _daily_entries: dict = {}  # {"Jun 23": {"model1": 0.002, "model2": 0.003}}
    if db_response is not None:
        for model_data in db_response:
            _api_base = model_data["api_base"]
            _model = model_data["model"]
            time_to_first_token = model_data["time_to_first_token"]
            unique_key = ""
            if is_same_day:
                _request_id = model_data["request_id"]
                unique_key = _request_id
                if _request_id not in _daily_entries:
                    _daily_entries[_request_id] = {}
            else:
                _day = model_data["day"]
                unique_key = _day
                time_to_first_token = model_data["time_to_first_token"]
                if _day not in _daily_entries:
                    _daily_entries[_day] = {}
            _combined_model_name = str(_model)
            if "https://" in _api_base:
                _combined_model_name = str(_api_base)
            if "/openai/" in _combined_model_name:
                _combined_model_name = _combined_model_name.split("/openai/")[0]

            _all_api_bases.add(_combined_model_name)

            _daily_entries[unique_key][_combined_model_name] = time_to_first_token

        """
        each entry needs to be like this:
        {
            date: 'Jun 23',
            'gpt-4-https://api.openai.com/v1/': 0.002,
            'gpt-43-https://api.openai.com-12/v1/': 0.002,
        }
        """
        # convert daily entries to list of dicts

        response: List[dict] = []

        # sort daily entries by date
        _daily_entries = dict(sorted(_daily_entries.items(), key=lambda item: item[0]))
        for day in _daily_entries:
            entry = {"date": str(day)}
            for model_key, latency in _daily_entries[day].items():
                entry[model_key] = latency
            response.append(entry)

        return {
            "data": response,
            "all_api_bases": list(_all_api_bases),
        }


@router.get(
    "/model/metrics",
    description="View number of requests & avg latency per model on config.yaml",
    tags=["model management"],
    include_in_schema=False,
    dependencies=[Depends(user_api_key_auth)],
)
async def model_metrics(
    user_api_key_dict: UserAPIKeyAuth = Depends(user_api_key_auth),
    _selected_model_group: Optional[str] = "gpt-4-32k",
    startTime: Optional[datetime] = None,
    endTime: Optional[datetime] = None,
    api_key: Optional[str] = None,
    customer: Optional[str] = None,
):
    global prisma_client, llm_router
    if prisma_client is None:
        raise ProxyException(
            message="Prisma Client is not initialized",
            type="internal_error",
            param="None",
            code=status.HTTP_500_INTERNAL_SERVER_ERROR,
        )
    startTime = startTime or datetime.now() - timedelta(days=30)
    endTime = endTime or datetime.now()

    if api_key is None or api_key == "undefined":
        api_key = "null"

    if customer is None or customer == "undefined":
        customer = "null"

    sql_query = """
        SELECT
            api_base,
            model_group,
            model,
            DATE_TRUNC('day', "startTime")::DATE AS day,
            AVG(EXTRACT(epoch FROM ("endTime" - "startTime")) / NULLIF("completion_tokens", 0)) AS avg_latency_per_token
        FROM
            "LiteLLM_SpendLogs"
        WHERE
            "startTime" >= $2::timestamp AND "startTime" <= $3::timestamp
            AND "model_group" = $1 AND "cache_hit" != 'True'
            AND (
                CASE
                    WHEN $4 != 'null' THEN "api_key" = $4
                    ELSE TRUE
                END
            )
            AND (
                CASE
                    WHEN $5 != 'null' THEN "end_user" = $5
                    ELSE TRUE
                END
            )
        GROUP BY
            api_base,
            model_group,
            model,
            day
        HAVING
            SUM(completion_tokens) > 0
        ORDER BY
            avg_latency_per_token DESC;
    """
    _all_api_bases = set()
    db_response = await prisma_client.db.query_raw(
        sql_query, _selected_model_group, startTime, endTime, api_key, customer
    )
    _daily_entries: dict = {}  # {"Jun 23": {"model1": 0.002, "model2": 0.003}}

    if db_response is not None:
        for model_data in db_response:
            _api_base = model_data["api_base"]
            _model = model_data["model"]
            _day = model_data["day"]
            _avg_latency_per_token = model_data["avg_latency_per_token"]
            if _day not in _daily_entries:
                _daily_entries[_day] = {}
            _combined_model_name = str(_model)
            if "https://" in _api_base:
                _combined_model_name = str(_api_base)
            if "/openai/" in _combined_model_name:
                _combined_model_name = _combined_model_name.split("/openai/")[0]

            _all_api_bases.add(_combined_model_name)
            _daily_entries[_day][_combined_model_name] = _avg_latency_per_token

        """
        each entry needs to be like this:
        {
            date: 'Jun 23',
            'gpt-4-https://api.openai.com/v1/': 0.002,
            'gpt-43-https://api.openai.com-12/v1/': 0.002,
        }
        """
        # convert daily entries to list of dicts

        response: List[dict] = []

        # sort daily entries by date
        _daily_entries = dict(sorted(_daily_entries.items(), key=lambda item: item[0]))
        for day in _daily_entries:
            entry = {"date": str(day)}
            for model_key, latency in _daily_entries[day].items():
                entry[model_key] = latency
            response.append(entry)

        return {
            "data": response,
            "all_api_bases": list(_all_api_bases),
        }


@router.get(
    "/model/metrics/slow_responses",
    description="View number of hanging requests per model_group",
    tags=["model management"],
    include_in_schema=False,
    dependencies=[Depends(user_api_key_auth)],
)
async def model_metrics_slow_responses(
    user_api_key_dict: UserAPIKeyAuth = Depends(user_api_key_auth),
    _selected_model_group: Optional[str] = "gpt-4-32k",
    startTime: Optional[datetime] = None,
    endTime: Optional[datetime] = None,
    api_key: Optional[str] = None,
    customer: Optional[str] = None,
):
    global prisma_client, llm_router, proxy_logging_obj
    if prisma_client is None:
        raise ProxyException(
            message="Prisma Client is not initialized",
            type="internal_error",
            param="None",
            code=status.HTTP_500_INTERNAL_SERVER_ERROR,
        )
    if api_key is None or api_key == "undefined":
        api_key = "null"

    if customer is None or customer == "undefined":
        customer = "null"

    startTime = startTime or datetime.now() - timedelta(days=30)
    endTime = endTime or datetime.now()

    alerting_threshold = (
        proxy_logging_obj.slack_alerting_instance.alerting_threshold or 300
    )
    alerting_threshold = int(alerting_threshold)

    sql_query = """
SELECT
    api_base,
    COUNT(*) AS total_count,
    SUM(CASE
        WHEN ("endTime" - "startTime") >= (INTERVAL '1 SECOND' * CAST($1 AS INTEGER)) THEN 1
        ELSE 0
    END) AS slow_count
FROM
    "LiteLLM_SpendLogs"
WHERE
    "model_group" = $2
    AND "cache_hit" != 'True'
    AND "startTime" >= $3::timestamp
    AND "startTime" <= $4::timestamp
    AND (
        CASE
            WHEN $5 != 'null' THEN "api_key" = $5
            ELSE TRUE
        END
    )
    AND (
        CASE
            WHEN $6 != 'null' THEN "end_user" = $6
            ELSE TRUE
        END
    )
GROUP BY
    api_base
ORDER BY
    slow_count DESC;
    """

    db_response = await prisma_client.db.query_raw(
        sql_query,
        alerting_threshold,
        _selected_model_group,
        startTime,
        endTime,
        api_key,
        customer,
    )

    if db_response is not None:
        for row in db_response:
            _api_base = row.get("api_base") or ""
            if "/openai/" in _api_base:
                _api_base = _api_base.split("/openai/")[0]
            row["api_base"] = _api_base
    return db_response


@router.get(
    "/model/metrics/exceptions",
    description="View number of failed requests per model on config.yaml",
    tags=["model management"],
    include_in_schema=False,
    dependencies=[Depends(user_api_key_auth)],
)
async def model_metrics_exceptions(
    user_api_key_dict: UserAPIKeyAuth = Depends(user_api_key_auth),
    _selected_model_group: Optional[str] = None,
    startTime: Optional[datetime] = None,
    endTime: Optional[datetime] = None,
    api_key: Optional[str] = None,
    customer: Optional[str] = None,
):
    global prisma_client, llm_router
    if prisma_client is None:
        raise ProxyException(
            message="Prisma Client is not initialized",
            type="internal_error",
            param="None",
            code=status.HTTP_500_INTERNAL_SERVER_ERROR,
        )

    startTime = startTime or datetime.now() - timedelta(days=30)
    endTime = endTime or datetime.now()

    if api_key is None or api_key == "undefined":
        api_key = "null"

    """
    """
    sql_query = """
        WITH cte AS (
            SELECT 
                CASE WHEN api_base = '' THEN litellm_model_name ELSE CONCAT(litellm_model_name, '-', api_base) END AS combined_model_api_base,
                exception_type,
                COUNT(*) AS num_rate_limit_exceptions
            FROM "LiteLLM_ErrorLogs"
            WHERE 
                "startTime" >= $1::timestamp 
                AND "endTime" <= $2::timestamp 
                AND model_group = $3
            GROUP BY combined_model_api_base, exception_type
        )
        SELECT 
            combined_model_api_base,
            COUNT(*) AS total_exceptions,
            json_object_agg(exception_type, num_rate_limit_exceptions) AS exception_counts
        FROM cte
        GROUP BY combined_model_api_base
        ORDER BY total_exceptions DESC
        LIMIT 200;
    """
    db_response = await prisma_client.db.query_raw(
        sql_query, startTime, endTime, _selected_model_group, api_key
    )
    response: List[dict] = []
    exception_types = set()

    """
    Return Data
    {
        "combined_model_api_base": "gpt-3.5-turbo-https://api.openai.com/v1/,
        "total_exceptions": 5,
        "BadRequestException": 5,
        "TimeoutException": 2
    }
    """

    if db_response is not None:
        # loop through all models
        for model_data in db_response:
            model = model_data.get("combined_model_api_base", "")
            total_exceptions = model_data.get("total_exceptions", 0)
            exception_counts = model_data.get("exception_counts", {})
            curr_row = {
                "model": model,
                "total_exceptions": total_exceptions,
            }
            curr_row.update(exception_counts)
            response.append(curr_row)
            for k, v in exception_counts.items():
                exception_types.add(k)

    return {"data": response, "exception_types": list(exception_types)}


@router.get(
    "/model/info",
    tags=["model management"],
    dependencies=[Depends(user_api_key_auth)],
)
@router.get(
    "/v1/model/info",
    tags=["model management"],
    dependencies=[Depends(user_api_key_auth)],
)
async def model_info_v1(
    user_api_key_dict: UserAPIKeyAuth = Depends(user_api_key_auth),
    litellm_model_id: Optional[str] = None,
):
    """
    Provides more info about each model in /models, including config.yaml descriptions (except api key and api base)

    Parameters:
        litellm_model_id: Optional[str] = None (this is the value of `x-litellm-model-id` returned in response headers)

        - When litellm_model_id is passed, it will return the info for that specific model
        - When litellm_model_id is not passed, it will return the info for all models

    Returns:
        Returns a dictionary containing information about each model.

    Example Response:
    ```json
    {
        "data": [
                    {
                        "model_name": "fake-openai-endpoint",
                        "litellm_params": {
                            "api_base": "https://exampleopenaiendpoint-production.up.railway.app/",
                            "model": "openai/fake"
                        },
                        "model_info": {
                            "id": "112f74fab24a7a5245d2ced3536dd8f5f9192c57ee6e332af0f0512e08bed5af",
                            "db_model": false
                        }
                    }
                ]
    }

    ```
    """
    global llm_model_list, general_settings, user_config_file_path, proxy_config, llm_router

    if llm_model_list is None:
        raise HTTPException(
            status_code=500, detail={"error": "LLM Model List not loaded in"}
        )

    if llm_router is None:
        raise HTTPException(
            status_code=500,
            detail={
                "error": "LLM Router is not loaded in. Make sure you passed models in your config.yaml or on the LiteLLM Admin UI."
            },
        )

    if litellm_model_id is not None:
        # user is trying to get specific model from litellm router
        deployment_info = llm_router.get_deployment(model_id=litellm_model_id)
        if deployment_info is None:
            raise HTTPException(
                status_code=404,
                detail={
                    "error": f"Model id = {litellm_model_id} not found on litellm proxy"
                },
            )
        _deployment_info_dict = deployment_info.model_dump()
        _deployment_info_dict = remove_sensitive_info_from_deployment(
            deployment_dict=_deployment_info_dict
        )
        return {"data": _deployment_info_dict}

    all_models: List[dict] = []
    ## CHECK IF MODEL RESTRICTIONS ARE SET AT KEY/TEAM LEVEL ##
    if llm_model_list is None:
        proxy_model_list = []
    else:
        proxy_model_list = [m["model_name"] for m in llm_model_list]
    key_models = get_key_models(
        user_api_key_dict=user_api_key_dict, proxy_model_list=proxy_model_list
    )
    team_models = get_team_models(
        user_api_key_dict=user_api_key_dict, proxy_model_list=proxy_model_list
    )
    all_models_str = get_complete_model_list(
        key_models=key_models,
        team_models=team_models,
        proxy_model_list=proxy_model_list,
        user_model=user_model,
        infer_model_from_keys=general_settings.get("infer_model_from_keys", False),
    )

    if len(all_models_str) > 0:
        model_names = all_models_str
        _relevant_models = [m for m in llm_model_list if m["model_name"] in model_names]
        all_models = copy.deepcopy(_relevant_models)

    for model in all_models:
        # provided model_info in config.yaml
        model_info = model.get("model_info", {})

        # read litellm model_prices_and_context_window.json to get the following:
        # input_cost_per_token, output_cost_per_token, max_tokens
        litellm_model_info = get_litellm_model_info(model=model)

        # 2nd pass on the model, try seeing if we can find model in litellm model_cost map
        if litellm_model_info == {}:
            # use litellm_param model_name to get model_info
            litellm_params = model.get("litellm_params", {})
            litellm_model = litellm_params.get("model", None)
            try:
                litellm_model_info = litellm.get_model_info(model=litellm_model)
            except:
                litellm_model_info = {}
        # 3rd pass on the model, try seeing if we can find model but without the "/" in model cost map
        if litellm_model_info == {}:
            # use litellm_param model_name to get model_info
            litellm_params = model.get("litellm_params", {})
            litellm_model = litellm_params.get("model", None)
            split_model = litellm_model.split("/")
            if len(split_model) > 0:
                litellm_model = split_model[-1]
            try:
                litellm_model_info = litellm.get_model_info(
                    model=litellm_model, custom_llm_provider=split_model[0]
                )
            except:
                litellm_model_info = {}
        for k, v in litellm_model_info.items():
            if k not in model_info:
                model_info[k] = v
        model["model_info"] = model_info
        # don't return the llm credentials
        model = remove_sensitive_info_from_deployment(deployment_dict=model)

    verbose_proxy_logger.debug("all_models: %s", all_models)
    return {"data": all_models}


@router.get(
    "/model_group/info",
    description="Provides more info about each model in /models, including config.yaml descriptions (except api key and api base)",
    tags=["model management"],
    dependencies=[Depends(user_api_key_auth)],
)
async def model_group_info(
    user_api_key_dict: UserAPIKeyAuth = Depends(user_api_key_auth),
):
    """
    Returns model info at the model group level.
    """
    global llm_model_list, general_settings, user_config_file_path, proxy_config, llm_router

    if llm_model_list is None:
        raise HTTPException(
            status_code=500, detail={"error": "LLM Model List not loaded in"}
        )
    if llm_router is None:
        raise HTTPException(
            status_code=500, detail={"error": "LLM Router is not loaded in"}
        )
    all_models: List[dict] = []
    ## CHECK IF MODEL RESTRICTIONS ARE SET AT KEY/TEAM LEVEL ##
    if llm_model_list is None:
        proxy_model_list = []
    else:
        proxy_model_list = [m["model_name"] for m in llm_model_list]
    key_models = get_key_models(
        user_api_key_dict=user_api_key_dict, proxy_model_list=proxy_model_list
    )
    team_models = get_team_models(
        user_api_key_dict=user_api_key_dict, proxy_model_list=proxy_model_list
    )
    all_models_str = get_complete_model_list(
        key_models=key_models,
        team_models=team_models,
        proxy_model_list=proxy_model_list,
        user_model=user_model,
        infer_model_from_keys=general_settings.get("infer_model_from_keys", False),
    )

    model_groups: List[ModelGroupInfo] = []
    for model in all_models_str:

        _model_group_info = llm_router.get_model_group_info(model_group=model)
        if _model_group_info is not None:
            model_groups.append(_model_group_info)

    return {"data": model_groups}


#### [BETA] - This is a beta endpoint, format might change based on user feedback. - https://github.com/BerriAI/litellm/issues/964
@router.post(
    "/model/delete",
    description="Allows deleting models in the model list in the config.yaml",
    tags=["model management"],
    dependencies=[Depends(user_api_key_auth)],
)
async def delete_model(model_info: ModelInfoDelete):
    global llm_router, llm_model_list, general_settings, user_config_file_path, proxy_config
    try:
        """
        [BETA] - This is a beta endpoint, format might change based on user feedback. - https://github.com/BerriAI/litellm/issues/964

        - Check if id in db
        - Delete
        """

        global prisma_client

        if prisma_client is None:
            raise HTTPException(
                status_code=500,
                detail={
                    "error": "No DB Connected. Here's how to do it - https://docs.litellm.ai/docs/proxy/virtual_keys"
                },
            )

        # update DB
        if store_model_in_db == True:
            """
            - store model_list in db
            - store keys separately
            """
            # encrypt litellm params #
            result = await prisma_client.db.litellm_proxymodeltable.delete(
                where={"model_id": model_info.id}
            )

            if result is None:
                raise HTTPException(
                    status_code=400,
                    detail={"error": f"Model with id={model_info.id} not found in db"},
                )

            ## DELETE FROM ROUTER ##
            if llm_router is not None:
                llm_router.delete_deployment(id=model_info.id)

            return {"message": f"Model: {result.model_id} deleted successfully"}
        else:
            raise HTTPException(
                status_code=500,
                detail={
                    "error": "Set `'STORE_MODEL_IN_DB='True'` in your env to enable this feature."
                },
            )

    except Exception as e:
        if isinstance(e, HTTPException):
            raise ProxyException(
                message=getattr(e, "detail", f"Authentication Error({str(e)})"),
                type=ProxyErrorTypes.auth_error,
                param=getattr(e, "param", "None"),
                code=getattr(e, "status_code", status.HTTP_400_BAD_REQUEST),
            )
        elif isinstance(e, ProxyException):
            raise e
        raise ProxyException(
            message="Authentication Error, " + str(e),
            type=ProxyErrorTypes.auth_error,
            param=getattr(e, "param", "None"),
            code=status.HTTP_400_BAD_REQUEST,
        )


@router.get(
    "/model/settings",
    description="Returns provider name, description, and required parameters for each provider",
    tags=["model management"],
    dependencies=[Depends(user_api_key_auth)],
    include_in_schema=False,
)
async def model_settings():
    """
    Used by UI to generate 'model add' page
    {
        field_name=field_name,
        field_type=allowed_args[field_name]["type"], # string/int
        field_description=field_info.description or "", # human-friendly description
        field_value=general_settings.get(field_name, None), # example value
    }
    """

    returned_list = []
    for provider in litellm.provider_list:
        returned_list.append(
            ProviderInfo(
                name=provider,
                fields=litellm.get_provider_fields(custom_llm_provider=provider),
            )
        )

    return returned_list


#### ALERTING MANAGEMENT ENDPOINTS ####


@router.get(
    "/alerting/settings",
    description="Return the configurable alerting param, description, and current value",
    tags=["alerting"],
    dependencies=[Depends(user_api_key_auth)],
    include_in_schema=False,
)
async def alerting_settings(
    user_api_key_dict: UserAPIKeyAuth = Depends(user_api_key_auth),
):
    global proxy_logging_obj, prisma_client
    """
    Used by UI to generate 'alerting settings' page
    {
        field_name=field_name,
        field_type=allowed_args[field_name]["type"], # string/int
        field_description=field_info.description or "", # human-friendly description
        field_value=general_settings.get(field_name, None), # example value
    }
    """
    if prisma_client is None:
        raise HTTPException(
            status_code=400,
            detail={"error": CommonProxyErrors.db_not_connected_error.value},
        )

    if user_api_key_dict.user_role != LitellmUserRoles.PROXY_ADMIN:
        raise HTTPException(
            status_code=400,
            detail={
                "error": "{}, your role={}".format(
                    CommonProxyErrors.not_allowed_access.value,
                    user_api_key_dict.user_role,
                )
            },
        )

    ## get general settings from db
    db_general_settings = await prisma_client.db.litellm_config.find_first(
        where={"param_name": "general_settings"}
    )

    if db_general_settings is not None and db_general_settings.param_value is not None:
        db_general_settings_dict = dict(db_general_settings.param_value)
        alerting_args_dict: dict = db_general_settings_dict.get("alerting_args", {})  # type: ignore
    else:
        alerting_args_dict = {}

    allowed_args = {
        "daily_report_frequency": {"type": "Integer"},
        "report_check_interval": {"type": "Integer"},
        "budget_alert_ttl": {"type": "Integer"},
        "outage_alert_ttl": {"type": "Integer"},
        "region_outage_alert_ttl": {"type": "Integer"},
        "minor_outage_alert_threshold": {"type": "Integer"},
        "major_outage_alert_threshold": {"type": "Integer"},
        "max_outage_alert_list_size": {"type": "Integer"},
    }

    _slack_alerting: SlackAlerting = proxy_logging_obj.slack_alerting_instance
    _slack_alerting_args_dict = _slack_alerting.alerting_args.model_dump()

    return_val = []

    for field_name, field_info in SlackAlertingArgs.model_fields.items():
        if field_name in allowed_args:

            _stored_in_db: Optional[bool] = None
            if field_name in alerting_args_dict:
                _stored_in_db = True
            else:
                _stored_in_db = False

            _response_obj = ConfigList(
                field_name=field_name,
                field_type=allowed_args[field_name]["type"],
                field_description=field_info.description or "",
                field_value=_slack_alerting_args_dict.get(field_name, None),
                stored_in_db=_stored_in_db,
                field_default_value=field_info.default,
                premium_field=(
                    True if field_name == "region_outage_alert_ttl" else False
                ),
            )
            return_val.append(_response_obj)
    return return_val


#### EXPERIMENTAL QUEUING ####
@router.post(
    "/queue/chat/completions",
    tags=["experimental"],
    dependencies=[Depends(user_api_key_auth)],
    include_in_schema=False,
)
async def async_queue_request(
    request: Request,
    fastapi_response: Response,
    model: Optional[str] = None,
    user_api_key_dict: UserAPIKeyAuth = Depends(user_api_key_auth),
):
    global general_settings, user_debug, proxy_logging_obj
    """
    v2 attempt at a background worker to handle queuing.

    Just supports /chat/completion calls currently.

    Now using a FastAPI background task + /chat/completions compatible endpoint
    """
    data = {}
    try:
        data = await request.json()  # type: ignore

        # Include original request and headers in the data
        data["proxy_server_request"] = {
            "url": str(request.url),
            "method": request.method,
            "headers": dict(request.headers),
            "body": copy.copy(data),  # use copy instead of deepcopy
        }

        verbose_proxy_logger.debug("receiving data: %s", data)
        data["model"] = (
            general_settings.get("completion_model", None)  # server default
            or user_model  # model name passed via cli args
            or model  # for azure deployments
            or data["model"]  # default passed in http request
        )

        # users can pass in 'user' param to /chat/completions. Don't override it
        if data.get("user", None) is None and user_api_key_dict.user_id is not None:
            # if users are using user_api_key_auth, set `user` in `data`
            data["user"] = user_api_key_dict.user_id

        if "metadata" not in data:
            data["metadata"] = {}
        data["metadata"]["user_api_key"] = user_api_key_dict.api_key
        data["metadata"]["user_api_key_metadata"] = user_api_key_dict.metadata
        _headers = dict(request.headers)
        _headers.pop(
            "authorization", None
        )  # do not store the original `sk-..` api key in the db
        data["metadata"]["headers"] = _headers
        data["metadata"]["user_api_key_alias"] = getattr(
            user_api_key_dict, "key_alias", None
        )
        data["metadata"]["user_api_key_user_id"] = user_api_key_dict.user_id
        data["metadata"]["user_api_key_team_id"] = getattr(
            user_api_key_dict, "team_id", None
        )
        data["metadata"]["endpoint"] = str(request.url)

        global user_temperature, user_request_timeout, user_max_tokens, user_api_base
        # override with user settings, these are params passed via cli
        if user_temperature:
            data["temperature"] = user_temperature
        if user_request_timeout:
            data["request_timeout"] = user_request_timeout
        if user_max_tokens:
            data["max_tokens"] = user_max_tokens
        if user_api_base:
            data["api_base"] = user_api_base

        if llm_router is None:
            raise HTTPException(
                status_code=500, detail={"error": CommonProxyErrors.no_llm_router.value}
            )

        response = await llm_router.schedule_acompletion(**data)

        if (
            "stream" in data and data["stream"] == True
        ):  # use generate_responses to stream responses
            return StreamingResponse(
                async_data_generator(
                    user_api_key_dict=user_api_key_dict,
                    response=response,
                    request_data=data,
                ),
                media_type="text/event-stream",
            )

        fastapi_response.headers.update({"x-litellm-priority": str(data["priority"])})
        return response
    except Exception as e:
        await proxy_logging_obj.post_call_failure_hook(
            user_api_key_dict=user_api_key_dict, original_exception=e, request_data=data
        )
        if isinstance(e, HTTPException):
            raise ProxyException(
                message=getattr(e, "detail", f"Authentication Error({str(e)})"),
                type=ProxyErrorTypes.auth_error,
                param=getattr(e, "param", "None"),
                code=getattr(e, "status_code", status.HTTP_400_BAD_REQUEST),
            )
        elif isinstance(e, ProxyException):
            raise e
        raise ProxyException(
            message="Authentication Error, " + str(e),
            type=ProxyErrorTypes.auth_error,
            param=getattr(e, "param", "None"),
            code=status.HTTP_400_BAD_REQUEST,
        )


#### LOGIN ENDPOINTS ####


@app.get("/sso/key/generate", tags=["experimental"], include_in_schema=False)
async def google_login(request: Request):
    """
    Create Proxy API Keys using Google Workspace SSO. Requires setting PROXY_BASE_URL in .env
    PROXY_BASE_URL should be the your deployed proxy endpoint, e.g. PROXY_BASE_URL="https://litellm-production-7002.up.railway.app/"
    Example:
    """
    global premium_user, prisma_client, master_key

    microsoft_client_id = os.getenv("MICROSOFT_CLIENT_ID", None)
    google_client_id = os.getenv("GOOGLE_CLIENT_ID", None)
    generic_client_id = os.getenv("GENERIC_CLIENT_ID", None)

    ####### Check if user is a Enterprise / Premium User #######
    if (
        microsoft_client_id is not None
        or google_client_id is not None
        or generic_client_id is not None
    ):
        if premium_user != True:
            raise ProxyException(
                message="You must be a LiteLLM Enterprise user to use SSO. If you have a license please set `LITELLM_LICENSE` in your env. If you want to obtain a license meet with us here: https://calendly.com/d/4mp-gd3-k5k/litellm-1-1-onboarding-chat You are seeing this error message because You set one of `MICROSOFT_CLIENT_ID`, `GOOGLE_CLIENT_ID`, or `GENERIC_CLIENT_ID` in your env. Please unset this",
                type=ProxyErrorTypes.auth_error,
                param="premium_user",
                code=status.HTTP_403_FORBIDDEN,
            )

    ####### Detect DB + MASTER KEY in .env #######
    missing_env_vars = show_missing_vars_in_env()
    if missing_env_vars is not None:
        return missing_env_vars

    # get url from request
    redirect_url = os.getenv("PROXY_BASE_URL", str(request.base_url))
    ui_username = os.getenv("UI_USERNAME")
    if redirect_url.endswith("/"):
        redirect_url += "sso/callback"
    else:
        redirect_url += "/sso/callback"
    # Google SSO Auth
    if google_client_id is not None:
        from fastapi_sso.sso.google import GoogleSSO

        google_client_secret = os.getenv("GOOGLE_CLIENT_SECRET", None)
        if google_client_secret is None:
            raise ProxyException(
                message="GOOGLE_CLIENT_SECRET not set. Set it in .env file",
                type=ProxyErrorTypes.auth_error,
                param="GOOGLE_CLIENT_SECRET",
                code=status.HTTP_500_INTERNAL_SERVER_ERROR,
            )
        google_sso = GoogleSSO(
            client_id=google_client_id,
            client_secret=google_client_secret,
            redirect_uri=redirect_url,
        )
        verbose_proxy_logger.info(
            f"In /google-login/key/generate, \nGOOGLE_REDIRECT_URI: {redirect_url}\nGOOGLE_CLIENT_ID: {google_client_id}"
        )
        with google_sso:
            return await google_sso.get_login_redirect()
    # Microsoft SSO Auth
    elif microsoft_client_id is not None:
        from fastapi_sso.sso.microsoft import MicrosoftSSO

        microsoft_client_secret = os.getenv("MICROSOFT_CLIENT_SECRET", None)
        microsoft_tenant = os.getenv("MICROSOFT_TENANT", None)
        if microsoft_client_secret is None:
            raise ProxyException(
                message="MICROSOFT_CLIENT_SECRET not set. Set it in .env file",
                type=ProxyErrorTypes.auth_error,
                param="MICROSOFT_CLIENT_SECRET",
                code=status.HTTP_500_INTERNAL_SERVER_ERROR,
            )
        microsoft_sso = MicrosoftSSO(
            client_id=microsoft_client_id,
            client_secret=microsoft_client_secret,
            tenant=microsoft_tenant,
            redirect_uri=redirect_url,
            allow_insecure_http=True,
        )
        with microsoft_sso:
            return await microsoft_sso.get_login_redirect()
    elif generic_client_id is not None:
        from fastapi_sso.sso.generic import DiscoveryDocument, create_provider

        generic_client_secret = os.getenv("GENERIC_CLIENT_SECRET", None)
        generic_scope = os.getenv("GENERIC_SCOPE", "openid email profile").split(" ")
        generic_authorization_endpoint = os.getenv(
            "GENERIC_AUTHORIZATION_ENDPOINT", None
        )
        generic_token_endpoint = os.getenv("GENERIC_TOKEN_ENDPOINT", None)
        generic_userinfo_endpoint = os.getenv("GENERIC_USERINFO_ENDPOINT", None)
        if generic_client_secret is None:
            raise ProxyException(
                message="GENERIC_CLIENT_SECRET not set. Set it in .env file",
                type=ProxyErrorTypes.auth_error,
                param="GENERIC_CLIENT_SECRET",
                code=status.HTTP_500_INTERNAL_SERVER_ERROR,
            )
        if generic_authorization_endpoint is None:
            raise ProxyException(
                message="GENERIC_AUTHORIZATION_ENDPOINT not set. Set it in .env file",
                type=ProxyErrorTypes.auth_error,
                param="GENERIC_AUTHORIZATION_ENDPOINT",
                code=status.HTTP_500_INTERNAL_SERVER_ERROR,
            )
        if generic_token_endpoint is None:
            raise ProxyException(
                message="GENERIC_TOKEN_ENDPOINT not set. Set it in .env file",
                type=ProxyErrorTypes.auth_error,
                param="GENERIC_TOKEN_ENDPOINT",
                code=status.HTTP_500_INTERNAL_SERVER_ERROR,
            )
        if generic_userinfo_endpoint is None:
            raise ProxyException(
                message="GENERIC_USERINFO_ENDPOINT not set. Set it in .env file",
                type=ProxyErrorTypes.auth_error,
                param="GENERIC_USERINFO_ENDPOINT",
                code=status.HTTP_500_INTERNAL_SERVER_ERROR,
            )
        verbose_proxy_logger.debug(
            f"authorization_endpoint: {generic_authorization_endpoint}\ntoken_endpoint: {generic_token_endpoint}\nuserinfo_endpoint: {generic_userinfo_endpoint}"
        )
        verbose_proxy_logger.debug(
            f"GENERIC_REDIRECT_URI: {redirect_url}\nGENERIC_CLIENT_ID: {generic_client_id}\n"
        )
        discovery = DiscoveryDocument(
            authorization_endpoint=generic_authorization_endpoint,
            token_endpoint=generic_token_endpoint,
            userinfo_endpoint=generic_userinfo_endpoint,
        )
        SSOProvider = create_provider(name="oidc", discovery_document=discovery)
        generic_sso = SSOProvider(
            client_id=generic_client_id,
            client_secret=generic_client_secret,
            redirect_uri=redirect_url,
            allow_insecure_http=True,
            scope=generic_scope,
        )
        with generic_sso:
            # TODO: state should be a random string and added to the user session with cookie
            # or a cryptographicly signed state that we can verify stateless
            # For simplification we are using a static state, this is not perfect but some
            # SSO providers do not allow stateless verification
            redirect_params = {}
            state = os.getenv("GENERIC_CLIENT_STATE", None)
            if state:
                redirect_params["state"] = state
            return await generic_sso.get_login_redirect(**redirect_params)  # type: ignore
    elif ui_username is not None:
        # No Google, Microsoft SSO
        # Use UI Credentials set in .env
        from fastapi.responses import HTMLResponse

        return HTMLResponse(content=html_form, status_code=200)
    else:
        from fastapi.responses import HTMLResponse

        return HTMLResponse(content=html_form, status_code=200)


@app.get("/fallback/login", tags=["experimental"], include_in_schema=False)
async def fallback_login(request: Request):
    """
    Create Proxy API Keys using Google Workspace SSO. Requires setting PROXY_BASE_URL in .env
    PROXY_BASE_URL should be the your deployed proxy endpoint, e.g. PROXY_BASE_URL="https://litellm-production-7002.up.railway.app/"
    Example:
    """
    # get url from request
    redirect_url = os.getenv("PROXY_BASE_URL", str(request.base_url))
    ui_username = os.getenv("UI_USERNAME")
    if redirect_url.endswith("/"):
        redirect_url += "sso/callback"
    else:
        redirect_url += "/sso/callback"

    if ui_username is not None:
        # No Google, Microsoft SSO
        # Use UI Credentials set in .env
        from fastapi.responses import HTMLResponse

        return HTMLResponse(content=html_form, status_code=200)
    else:
        from fastapi.responses import HTMLResponse

        return HTMLResponse(content=html_form, status_code=200)


@router.post(
    "/login", include_in_schema=False
)  # hidden since this is a helper for UI sso login
async def login(request: Request):
    global premium_user
    try:
        import multipart
    except ImportError:
        subprocess.run(["pip", "install", "python-multipart"])
    global master_key
    if master_key is None:
        raise ProxyException(
            message="Master Key not set for Proxy. Please set Master Key to use Admin UI. Set `LITELLM_MASTER_KEY` in .env or set general_settings:master_key in config.yaml.  https://docs.litellm.ai/docs/proxy/virtual_keys. If set, use `--detailed_debug` to debug issue.",
            type=ProxyErrorTypes.auth_error,
            param="master_key",
            code=status.HTTP_500_INTERNAL_SERVER_ERROR,
        )
    form = await request.form()
    username = str(form.get("username"))
    password = str(form.get("password"))
    ui_username = os.getenv("UI_USERNAME", "admin")
    ui_password = os.getenv("UI_PASSWORD", None)
    if ui_password is None:
        ui_password = str(master_key) if master_key is not None else None
    if ui_password is None:
        raise ProxyException(
            message="set Proxy master key to use UI. https://docs.litellm.ai/docs/proxy/virtual_keys. If set, use `--detailed_debug` to debug issue.",
            type=ProxyErrorTypes.auth_error,
            param="UI_PASSWORD",
            code=status.HTTP_500_INTERNAL_SERVER_ERROR,
        )

    # check if we can find the `username` in the db. on the ui, users can enter username=their email
    _user_row = None
    if prisma_client is not None:
        _user_row = await prisma_client.db.litellm_usertable.find_first(
            where={"user_email": {"equals": username}}
        )
    """
    To login to Admin UI, we support the following 
    - Login with UI_USERNAME and UI_PASSWORD
    - Login with Invite Link `user_email` and `password` combination
    """
    if secrets.compare_digest(username, ui_username) and secrets.compare_digest(
        password, ui_password
    ):
        # Non SSO -> If user is using UI_USERNAME and UI_PASSWORD they are Proxy admin
        user_role = LitellmUserRoles.PROXY_ADMIN
        user_id = username

        # we want the key created to have PROXY_ADMIN_PERMISSIONS
        key_user_id = litellm_proxy_admin_name
        if (
            os.getenv("PROXY_ADMIN_ID", None) is not None
            and os.environ["PROXY_ADMIN_ID"] == user_id
        ) or user_id == "admin":
            # checks if user is admin
            key_user_id = os.getenv("PROXY_ADMIN_ID", "default_user_id")

        # Admin is Authe'd in - generate key for the UI to access Proxy

        # ensure this user is set as the proxy admin, in this route there is no sso, we can assume this user is only the admin
        await user_update(
            data=UpdateUserRequest(
                user_id=key_user_id,
                user_role=user_role,
            )
        )
        if os.getenv("DATABASE_URL") is not None:
            response = await generate_key_helper_fn(
                request_type="key",
                **{
                    "user_role": LitellmUserRoles.PROXY_ADMIN,
<<<<<<< HEAD
                    "duration": "12hr",
=======
                    "duration": "24hr",
>>>>>>> 1797021d
                    "key_max_budget": 5,
                    "models": [],
                    "aliases": {},
                    "config": {},
                    "spend": 0,
                    "user_id": key_user_id,
                    "team_id": "litellm-dashboard",
                },  # type: ignore
            )
        else:
            raise ProxyException(
                message="No Database connected. Set DATABASE_URL in .env. If set, use `--detailed_debug` to debug issue.",
                type=ProxyErrorTypes.auth_error,
                param="DATABASE_URL",
                code=status.HTTP_500_INTERNAL_SERVER_ERROR,
            )
        key = response["token"]  # type: ignore
        litellm_dashboard_ui = os.getenv("PROXY_BASE_URL", "")
        if litellm_dashboard_ui.endswith("/"):
            litellm_dashboard_ui += "ui/"
        else:
            litellm_dashboard_ui += "/ui/"
        import jwt

        jwt_token = jwt.encode(  # type: ignore
            {
                "user_id": user_id,
                "key": key,
                "user_email": user_id,
                "user_role": user_role,  # this is the path without sso - we can assume only admins will use this
                "login_method": "username_password",
                "premium_user": premium_user,
            },
            master_key,
            algorithm="HS256",
        )
        litellm_dashboard_ui += "?userID=" + user_id
        redirect_response = RedirectResponse(url=litellm_dashboard_ui, status_code=303)
        redirect_response.set_cookie(key="token", value=jwt_token)
        return redirect_response
    elif _user_row is not None:
        """
        When sharing invite links

        -> if the user has no role in the DB assume they are only a viewer
        """
        user_id = getattr(_user_row, "user_id", "unknown")
        user_role = getattr(
            _user_row, "user_role", LitellmUserRoles.INTERNAL_USER_VIEW_ONLY
        )
        user_email = getattr(_user_row, "user_email", "unknown")
        _password = getattr(_user_row, "password", "unknown")

        # check if password == _user_row.password
        hash_password = hash_token(token=password)
        if secrets.compare_digest(password, _password) or secrets.compare_digest(
            hash_password, _password
        ):
            if os.getenv("DATABASE_URL") is not None:
                response = await generate_key_helper_fn(
                    request_type="key",
                    **{  # type: ignore
                        "user_role": user_role,
<<<<<<< HEAD
                        "duration": "12hr",
=======
                        "duration": "24hr",
>>>>>>> 1797021d
                        "key_max_budget": 5,
                        "models": [],
                        "aliases": {},
                        "config": {},
                        "spend": 0,
                        "user_id": user_id,
                        "team_id": "litellm-dashboard",
                    },
                )
            else:
                raise ProxyException(
                    message="No Database connected. Set DATABASE_URL in .env. If set, use `--detailed_debug` to debug issue.",
                    type=ProxyErrorTypes.auth_error,
                    param="DATABASE_URL",
                    code=status.HTTP_500_INTERNAL_SERVER_ERROR,
                )
            key = response["token"]  # type: ignore
            litellm_dashboard_ui = os.getenv("PROXY_BASE_URL", "")
            if litellm_dashboard_ui.endswith("/"):
                litellm_dashboard_ui += "ui/"
            else:
                litellm_dashboard_ui += "/ui/"
            import jwt

            jwt_token = jwt.encode(  # type: ignore
                {
                    "user_id": user_id,
                    "key": key,
                    "user_email": user_email,
                    "user_role": user_role,
                    "login_method": "username_password",
                    "premium_user": premium_user,
                },
                master_key,
                algorithm="HS256",
            )
            litellm_dashboard_ui += "?userID=" + user_id
            redirect_response = RedirectResponse(
                url=litellm_dashboard_ui, status_code=303
            )
            redirect_response.set_cookie(key="token", value=jwt_token)
            return redirect_response
        else:
            raise ProxyException(
                message=f"Invalid credentials used to access UI. Passed in username: {username}, passed in password: {password}.\nNot valid credentials for {username}",
                type=ProxyErrorTypes.auth_error,
                param="invalid_credentials",
                code=status.HTTP_401_UNAUTHORIZED,
            )
    else:
        raise ProxyException(
            message=f"Invalid credentials used to access UI. Passed in username: {username}, passed in password: {password}.\nCheck 'UI_USERNAME', 'UI_PASSWORD' in .env file",
            type=ProxyErrorTypes.auth_error,
            param="invalid_credentials",
            code=status.HTTP_401_UNAUTHORIZED,
        )


@app.get(
    "/sso/get/logout_url",
    tags=["experimental"],
    include_in_schema=False,
    dependencies=[Depends(user_api_key_auth)],
)
async def get_logout_url(request: Request):
    _proxy_base_url = os.getenv("PROXY_BASE_URL", None)
    _logout_url = os.getenv("PROXY_LOGOUT_URL", None)

    return {"PROXY_BASE_URL": _proxy_base_url, "PROXY_LOGOUT_URL": _logout_url}


@app.get("/onboarding/get_token", include_in_schema=False)
async def onboarding(invite_link: str):
    """
    - Get the invite link
    - Validate it's still 'valid'
    - Invalidate the link (prevents abuse)
    - Get user from db
    - Pass in user_email if set
    """
    global prisma_client, master_key
    if master_key is None:
        raise ProxyException(
            message="Master Key not set for Proxy. Please set Master Key to use Admin UI. Set `LITELLM_MASTER_KEY` in .env or set general_settings:master_key in config.yaml.  https://docs.litellm.ai/docs/proxy/virtual_keys. If set, use `--detailed_debug` to debug issue.",
            type=ProxyErrorTypes.auth_error,
            param="master_key",
            code=status.HTTP_500_INTERNAL_SERVER_ERROR,
        )
    ### VALIDATE INVITE LINK ###
    if prisma_client is None:
        raise HTTPException(
            status_code=500,
            detail={"error": CommonProxyErrors.db_not_connected_error.value},
        )

    invite_obj = await prisma_client.db.litellm_invitationlink.find_unique(
        where={"id": invite_link}
    )
    if invite_obj is None:
        raise HTTPException(
            status_code=401, detail={"error": "Invitation link does not exist in db."}
        )
    #### CHECK IF EXPIRED
    # Extract the date part from both datetime objects
    utc_now_date = litellm.utils.get_utc_datetime().date()
    expires_at_date = invite_obj.expires_at.date()
    if expires_at_date < utc_now_date:
        raise HTTPException(
            status_code=401, detail={"error": "Invitation link has expired."}
        )

    #### INVALIDATE LINK
    current_time = litellm.utils.get_utc_datetime()

    _ = await prisma_client.db.litellm_invitationlink.update(
        where={"id": invite_link},
        data={
            "accepted_at": current_time,
            "updated_at": current_time,
            "is_accepted": True,
            "updated_by": invite_obj.user_id,  # type: ignore
        },
    )

    ### GET USER OBJECT ###
    user_obj = await prisma_client.db.litellm_usertable.find_unique(
        where={"user_id": invite_obj.user_id}
    )

    if user_obj is None:
        raise HTTPException(
            status_code=401, detail={"error": "User does not exist in db."}
        )

    user_email = user_obj.user_email

    response = await generate_key_helper_fn(
        request_type="key",
        **{
            "user_role": user_obj.user_role,
<<<<<<< HEAD
            "duration": "12hr",
=======
            "duration": "24hr",
>>>>>>> 1797021d
            "key_max_budget": 5,
            "models": [],
            "aliases": {},
            "config": {},
            "spend": 0,
            "user_id": user_obj.user_id,
            "team_id": "litellm-dashboard",
        },  # type: ignore
    )
    key = response["token"]  # type: ignore

    litellm_dashboard_ui = os.getenv("PROXY_BASE_URL", "")
    if litellm_dashboard_ui.endswith("/"):
        litellm_dashboard_ui += "ui/onboarding"
    else:
        litellm_dashboard_ui += "/ui/onboarding"
    import jwt

    jwt_token = jwt.encode(  # type: ignore
        {
            "user_id": user_obj.user_id,
            "key": key,
            "user_email": user_obj.user_email,
            "user_role": user_obj.user_role,
            "login_method": "username_password",
            "premium_user": premium_user,
        },
        master_key,
        algorithm="HS256",
    )

    litellm_dashboard_ui += "?token={}&user_email={}".format(jwt_token, user_email)
    return {
        "login_url": litellm_dashboard_ui,
        "token": jwt_token,
        "user_email": user_email,
    }


@app.post("/onboarding/claim_token", include_in_schema=False)
async def claim_onboarding_link(data: InvitationClaim):
    """
    Special route. Allows UI link share user to update their password.

    - Get the invite link
    - Validate it's still 'valid'
    - Check if user within initial session (prevents abuse)
    - Get user from db
    - Update user password

    This route can only update user password.
    """
    global prisma_client
    ### VALIDATE INVITE LINK ###
    if prisma_client is None:
        raise HTTPException(
            status_code=500,
            detail={"error": CommonProxyErrors.db_not_connected_error.value},
        )

    invite_obj = await prisma_client.db.litellm_invitationlink.find_unique(
        where={"id": data.invitation_link}
    )
    if invite_obj is None:
        raise HTTPException(
            status_code=401, detail={"error": "Invitation link does not exist in db."}
        )
    #### CHECK IF EXPIRED
    # Extract the date part from both datetime objects
    utc_now_date = litellm.utils.get_utc_datetime().date()
    expires_at_date = invite_obj.expires_at.date()
    if expires_at_date < utc_now_date:
        raise HTTPException(
            status_code=401, detail={"error": "Invitation link has expired."}
        )

    #### CHECK IF CLAIMED
    ##### if claimed - accept
    ##### if unclaimed - reject

    if invite_obj.is_accepted is True:
        # this is a valid invite that was accepted
        pass
    else:
        raise HTTPException(
            status_code=401,
            detail={
                "error": "The invitation link was never validated. Please file an issue, if this is not intended - https://github.com/BerriAI/litellm/issues."
            },
        )

    #### CHECK IF VALID USER ID
    if invite_obj.user_id != data.user_id:
        raise HTTPException(
            status_code=401,
            detail={
                "error": "Invalid invitation link. The user id submitted does not match the user id this link is attached to. Got={}, Expected={}".format(
                    data.user_id, invite_obj.user_id
                )
            },
        )
    ### UPDATE USER OBJECT ###
    hash_password = hash_token(token=data.password)
    user_obj = await prisma_client.db.litellm_usertable.update(
        where={"user_id": invite_obj.user_id}, data={"password": hash_password}
    )

    if user_obj is None:
        raise HTTPException(
            status_code=401, detail={"error": "User does not exist in db."}
        )

    return user_obj


@app.get("/get_image", include_in_schema=False)
def get_image():
    """Get logo to show on admin UI"""
    from fastapi.responses import FileResponse

    # get current_dir
    current_dir = os.path.dirname(os.path.abspath(__file__))
    default_logo = os.path.join(current_dir, "logo.jpg")

    logo_path = os.getenv("UI_LOGO_PATH", default_logo)
    verbose_proxy_logger.debug("Reading logo from path: %s", logo_path)

    # Check if the logo path is an HTTP/HTTPS URL
    if logo_path.startswith(("http://", "https://")):
        # Download the image and cache it
        response = requests.get(logo_path)
        if response.status_code == 200:
            # Save the image to a local file
            cache_path = os.path.join(current_dir, "cached_logo.jpg")
            with open(cache_path, "wb") as f:
                f.write(response.content)

            # Return the cached image as a FileResponse
            return FileResponse(cache_path, media_type="image/jpeg")
        else:
            # Handle the case when the image cannot be downloaded
            return FileResponse(default_logo, media_type="image/jpeg")
    else:
        # Return the local image file if the logo path is not an HTTP/HTTPS URL
        return FileResponse(logo_path, media_type="image/jpeg")


@app.get("/sso/callback", tags=["experimental"], include_in_schema=False)
async def auth_callback(request: Request):
    """Verify login"""
    global general_settings, ui_access_mode, premium_user, master_key
    microsoft_client_id = os.getenv("MICROSOFT_CLIENT_ID", None)
    google_client_id = os.getenv("GOOGLE_CLIENT_ID", None)
    generic_client_id = os.getenv("GENERIC_CLIENT_ID", None)
    # get url from request
    if master_key is None:
        raise ProxyException(
            message="Master Key not set for Proxy. Please set Master Key to use Admin UI. Set `LITELLM_MASTER_KEY` in .env or set general_settings:master_key in config.yaml.  https://docs.litellm.ai/docs/proxy/virtual_keys. If set, use `--detailed_debug` to debug issue.",
            type=ProxyErrorTypes.auth_error,
            param="master_key",
            code=status.HTTP_500_INTERNAL_SERVER_ERROR,
        )
    redirect_url = os.getenv("PROXY_BASE_URL", str(request.base_url))
    if redirect_url.endswith("/"):
        redirect_url += "sso/callback"
    else:
        redirect_url += "/sso/callback"
    if google_client_id is not None:
        from fastapi_sso.sso.google import GoogleSSO

        google_client_secret = os.getenv("GOOGLE_CLIENT_SECRET", None)
        if google_client_secret is None:
            raise ProxyException(
                message="GOOGLE_CLIENT_SECRET not set. Set it in .env file",
                type=ProxyErrorTypes.auth_error,
                param="GOOGLE_CLIENT_SECRET",
                code=status.HTTP_500_INTERNAL_SERVER_ERROR,
            )
        google_sso = GoogleSSO(
            client_id=google_client_id,
            redirect_uri=redirect_url,
            client_secret=google_client_secret,
        )
        result = await google_sso.verify_and_process(request)
    elif microsoft_client_id is not None:
        from fastapi_sso.sso.microsoft import MicrosoftSSO

        microsoft_client_secret = os.getenv("MICROSOFT_CLIENT_SECRET", None)
        microsoft_tenant = os.getenv("MICROSOFT_TENANT", None)
        if microsoft_client_secret is None:
            raise ProxyException(
                message="MICROSOFT_CLIENT_SECRET not set. Set it in .env file",
                type=ProxyErrorTypes.auth_error,
                param="MICROSOFT_CLIENT_SECRET",
                code=status.HTTP_500_INTERNAL_SERVER_ERROR,
            )
        if microsoft_tenant is None:
            raise ProxyException(
                message="MICROSOFT_TENANT not set. Set it in .env file",
                type=ProxyErrorTypes.auth_error,
                param="MICROSOFT_TENANT",
                code=status.HTTP_500_INTERNAL_SERVER_ERROR,
            )
        microsoft_sso = MicrosoftSSO(
            client_id=microsoft_client_id,
            client_secret=microsoft_client_secret,
            tenant=microsoft_tenant,
            redirect_uri=redirect_url,
            allow_insecure_http=True,
        )
        result = await microsoft_sso.verify_and_process(request)
    elif generic_client_id is not None:
        # make generic sso provider
        from fastapi_sso.sso.generic import DiscoveryDocument, OpenID, create_provider

        generic_client_secret = os.getenv("GENERIC_CLIENT_SECRET", None)
        generic_scope = os.getenv("GENERIC_SCOPE", "openid email profile").split(" ")
        generic_authorization_endpoint = os.getenv(
            "GENERIC_AUTHORIZATION_ENDPOINT", None
        )
        generic_token_endpoint = os.getenv("GENERIC_TOKEN_ENDPOINT", None)
        generic_userinfo_endpoint = os.getenv("GENERIC_USERINFO_ENDPOINT", None)
        generic_include_client_id = (
            os.getenv("GENERIC_INCLUDE_CLIENT_ID", "false").lower() == "true"
        )
        if generic_client_secret is None:
            raise ProxyException(
                message="GENERIC_CLIENT_SECRET not set. Set it in .env file",
                type=ProxyErrorTypes.auth_error,
                param="GENERIC_CLIENT_SECRET",
                code=status.HTTP_500_INTERNAL_SERVER_ERROR,
            )
        if generic_authorization_endpoint is None:
            raise ProxyException(
                message="GENERIC_AUTHORIZATION_ENDPOINT not set. Set it in .env file",
                type=ProxyErrorTypes.auth_error,
                param="GENERIC_AUTHORIZATION_ENDPOINT",
                code=status.HTTP_500_INTERNAL_SERVER_ERROR,
            )
        if generic_token_endpoint is None:
            raise ProxyException(
                message="GENERIC_TOKEN_ENDPOINT not set. Set it in .env file",
                type=ProxyErrorTypes.auth_error,
                param="GENERIC_TOKEN_ENDPOINT",
                code=status.HTTP_500_INTERNAL_SERVER_ERROR,
            )
        if generic_userinfo_endpoint is None:
            raise ProxyException(
                message="GENERIC_USERINFO_ENDPOINT not set. Set it in .env file",
                type=ProxyErrorTypes.auth_error,
                param="GENERIC_USERINFO_ENDPOINT",
                code=status.HTTP_500_INTERNAL_SERVER_ERROR,
            )
        verbose_proxy_logger.debug(
            f"authorization_endpoint: {generic_authorization_endpoint}\ntoken_endpoint: {generic_token_endpoint}\nuserinfo_endpoint: {generic_userinfo_endpoint}"
        )
        verbose_proxy_logger.debug(
            f"GENERIC_REDIRECT_URI: {redirect_url}\nGENERIC_CLIENT_ID: {generic_client_id}\n"
        )

        generic_user_id_attribute_name = os.getenv(
            "GENERIC_USER_ID_ATTRIBUTE", "preferred_username"
        )
        generic_user_display_name_attribute_name = os.getenv(
            "GENERIC_USER_DISPLAY_NAME_ATTRIBUTE", "sub"
        )
        generic_user_email_attribute_name = os.getenv(
            "GENERIC_USER_EMAIL_ATTRIBUTE", "email"
        )
        generic_user_role_attribute_name = os.getenv(
            "GENERIC_USER_ROLE_ATTRIBUTE", "role"
        )
        generic_user_first_name_attribute_name = os.getenv(
            "GENERIC_USER_FIRST_NAME_ATTRIBUTE", "first_name"
        )
        generic_user_last_name_attribute_name = os.getenv(
            "GENERIC_USER_LAST_NAME_ATTRIBUTE", "last_name"
        )

        verbose_proxy_logger.debug(
            f" generic_user_id_attribute_name: {generic_user_id_attribute_name}\n generic_user_email_attribute_name: {generic_user_email_attribute_name}\n generic_user_role_attribute_name: {generic_user_role_attribute_name}"
        )

        discovery = DiscoveryDocument(
            authorization_endpoint=generic_authorization_endpoint,
            token_endpoint=generic_token_endpoint,
            userinfo_endpoint=generic_userinfo_endpoint,
        )

        def response_convertor(response, client):
            return OpenID(
                id=response.get(generic_user_id_attribute_name),
                display_name=response.get(generic_user_display_name_attribute_name),
                email=response.get(generic_user_email_attribute_name),
                first_name=response.get(generic_user_first_name_attribute_name),
                last_name=response.get(generic_user_last_name_attribute_name),
            )

        SSOProvider = create_provider(
            name="oidc",
            discovery_document=discovery,
            response_convertor=response_convertor,
        )
        generic_sso = SSOProvider(
            client_id=generic_client_id,
            client_secret=generic_client_secret,
            redirect_uri=redirect_url,
            allow_insecure_http=True,
            scope=generic_scope,
        )
        verbose_proxy_logger.debug("calling generic_sso.verify_and_process")
        result = await generic_sso.verify_and_process(
            request, params={"include_client_id": generic_include_client_id}
        )
        verbose_proxy_logger.debug("generic result: %s", result)

    # User is Authe'd in - generate key for the UI to access Proxy
    user_email = getattr(result, "email", None)
    user_id = getattr(result, "id", None)

    # generic client id
    if generic_client_id is not None:
        user_id = getattr(result, "id", None)
        user_email = getattr(result, "email", None)
        user_role = getattr(result, generic_user_role_attribute_name, None)

    if user_id is None:
        _first_name = getattr(result, "first_name", "") or ""
        _last_name = getattr(result, "last_name", "") or ""
        user_id = _first_name + _last_name

    user_info = None
    user_id_models: List = []

    # User might not be already created on first generation of key
    # But if it is, we want their models preferences
    default_ui_key_values = {
<<<<<<< HEAD
        "duration": "12hr",
=======
        "duration": "24hr",
>>>>>>> 1797021d
        "key_max_budget": 0.01,
        "aliases": {},
        "config": {},
        "spend": 0,
        "team_id": "litellm-dashboard",
    }
    user_defined_values = {
        "models": user_id_models,
        "user_id": user_id,
        "user_email": user_email,
    }
    _user_id_from_sso = user_id
    try:
        user_role = None
        if prisma_client is not None:
            user_info = await prisma_client.get_data(user_id=user_id, table_name="user")
            verbose_proxy_logger.debug(
                f"user_info: {user_info}; litellm.default_user_params: {litellm.default_user_params}"
            )
            if user_info is not None:
                user_defined_values = {
                    "models": getattr(user_info, "models", []),
                    "user_id": getattr(user_info, "user_id", user_id),
                    "user_email": getattr(user_info, "user_id", user_email),
                    "user_role": getattr(user_info, "user_role", None),
                }
                user_role = getattr(user_info, "user_role", None)

            ## check if user-email in db ##
            user_info = await prisma_client.db.litellm_usertable.find_first(
                where={"user_email": user_email}
            )
            if user_info is not None:
                user_defined_values = {
                    "models": getattr(user_info, "models", user_id_models),
                    "user_id": user_id,
                    "user_email": getattr(user_info, "user_id", user_email),
                    "user_role": getattr(user_info, "user_role", None),
                }
                user_role = getattr(user_info, "user_role", None)

                # update id
                await prisma_client.db.litellm_usertable.update_many(
                    where={"user_email": user_email}, data={"user_id": user_id}  # type: ignore
                )
            elif litellm.default_user_params is not None and isinstance(
                litellm.default_user_params, dict
            ):
                user_defined_values = {
                    "models": litellm.default_user_params.get("models", user_id_models),
                    "user_id": litellm.default_user_params.get("user_id", user_id),
                    "user_email": litellm.default_user_params.get(
                        "user_email", user_email
                    ),
                }
    except Exception as e:
        pass

    verbose_proxy_logger.info(
        f"user_defined_values for creating ui key: {user_defined_values}"
    )

    default_ui_key_values.update(user_defined_values)
    default_ui_key_values["request_type"] = "key"
    response = await generate_key_helper_fn(
        **default_ui_key_values,  # type: ignore
    )
    key = response["token"]  # type: ignore
    user_id = response["user_id"]  # type: ignore

    # This should always be true
    # User_id on SSO == user_id in the LiteLLM_VerificationToken Table
    assert user_id == _user_id_from_sso
    litellm_dashboard_ui = "/ui/"
    user_role = user_role or "app_owner"
    if (
        os.getenv("PROXY_ADMIN_ID", None) is not None
        and os.environ["PROXY_ADMIN_ID"] == user_id
    ):
        # checks if user is admin
        user_role = "app_admin"

    verbose_proxy_logger.debug(
        f"user_role: {user_role}; ui_access_mode: {ui_access_mode}"
    )
    ## CHECK IF ROLE ALLOWED TO USE PROXY ##
    if ui_access_mode == "admin_only" and "admin" not in user_role:
        verbose_proxy_logger.debug("EXCEPTION RAISED")
        raise HTTPException(
            status_code=401,
            detail={
                "error": f"User not allowed to access proxy. User role={user_role}, proxy mode={ui_access_mode}"
            },
        )

    import jwt

    jwt_token = jwt.encode(  # type: ignore
        {
            "user_id": user_id,
            "key": key,
            "user_email": user_email,
            "user_role": user_role,
            "login_method": "sso",
            "premium_user": premium_user,
        },
        master_key,
        algorithm="HS256",
    )
    litellm_dashboard_ui += "?userID=" + user_id
    redirect_response = RedirectResponse(url=litellm_dashboard_ui, status_code=303)
    redirect_response.set_cookie(key="token", value=jwt_token)
    return redirect_response


#### INVITATION MANAGEMENT ####


@router.post(
    "/invitation/new",
    tags=["Invite Links"],
    dependencies=[Depends(user_api_key_auth)],
    response_model=InvitationModel,
    include_in_schema=False,
)
async def new_invitation(
    data: InvitationNew, user_api_key_dict: UserAPIKeyAuth = Depends(user_api_key_auth)
):
    """
    Allow admin to create invite links, to onboard new users to Admin UI.

    ```
    curl -X POST 'http://localhost:4000/invitation/new' \
        -H 'Content-Type: application/json' \
        -D '{
            "user_id": "1234" // 👈 id of user in 'LiteLLM_UserTable'
        }'
    ```
    """
    global prisma_client

    if prisma_client is None:
        raise HTTPException(
            status_code=400,
            detail={"error": CommonProxyErrors.db_not_connected_error.value},
        )

    if user_api_key_dict.user_role != LitellmUserRoles.PROXY_ADMIN:
        raise HTTPException(
            status_code=400,
            detail={
                "error": "{}, your role={}".format(
                    CommonProxyErrors.not_allowed_access.value,
                    user_api_key_dict.user_role,
                )
            },
        )

    current_time = litellm.utils.get_utc_datetime()
    expires_at = current_time + timedelta(days=7)

    try:
        response = await prisma_client.db.litellm_invitationlink.create(
            data={
                "user_id": data.user_id,
                "created_at": current_time,
                "expires_at": expires_at,
                "created_by": user_api_key_dict.user_id or litellm_proxy_admin_name,
                "updated_at": current_time,
                "updated_by": user_api_key_dict.user_id or litellm_proxy_admin_name,
            }  # type: ignore
        )
    except Exception as e:
        if "Foreign key constraint failed on the field" in str(e):
            raise HTTPException(
                status_code=400,
                detail={
                    "error": "User id does not exist in 'LiteLLM_UserTable'. Fix this by creating user via `/user/new`."
                },
            )
    return response


@router.get(
    "/invitation/info",
    tags=["Invite Links"],
    dependencies=[Depends(user_api_key_auth)],
    response_model=InvitationModel,
    include_in_schema=False,
)
async def invitation_info(
    invitation_id: str, user_api_key_dict: UserAPIKeyAuth = Depends(user_api_key_auth)
):
    """
    Allow admin to create invite links, to onboard new users to Admin UI.

    ```
    curl -X POST 'http://localhost:4000/invitation/new' \
        -H 'Content-Type: application/json' \
        -D '{
            "user_id": "1234" // 👈 id of user in 'LiteLLM_UserTable'
        }'
    ```
    """
    global prisma_client

    if prisma_client is None:
        raise HTTPException(
            status_code=400,
            detail={"error": CommonProxyErrors.db_not_connected_error.value},
        )

    if user_api_key_dict.user_role != LitellmUserRoles.PROXY_ADMIN:
        raise HTTPException(
            status_code=400,
            detail={
                "error": "{}, your role={}".format(
                    CommonProxyErrors.not_allowed_access.value,
                    user_api_key_dict.user_role,
                )
            },
        )

    response = await prisma_client.db.litellm_invitationlink.find_unique(
        where={"id": invitation_id}
    )

    if response is None:
        raise HTTPException(
            status_code=400,
            detail={"error": "Invitation id does not exist in the database."},
        )
    return response


@router.post(
    "/invitation/update",
    tags=["Invite Links"],
    dependencies=[Depends(user_api_key_auth)],
    response_model=InvitationModel,
    include_in_schema=False,
)
async def invitation_update(
    data: InvitationUpdate,
    user_api_key_dict: UserAPIKeyAuth = Depends(user_api_key_auth),
):
    """
    Update when invitation is accepted
    
    ```
    curl -X POST 'http://localhost:4000/invitation/update' \
        -H 'Content-Type: application/json' \
        -D '{
            "invitation_id": "1234" // 👈 id of invitation in 'LiteLLM_InvitationTable'
            "is_accepted": True // when invitation is accepted
        }'
    ```
    """
    global prisma_client

    if prisma_client is None:
        raise HTTPException(
            status_code=400,
            detail={"error": CommonProxyErrors.db_not_connected_error.value},
        )

    if user_api_key_dict.user_id is None:
        raise HTTPException(
            status_code=500,
            detail={
                "error": "Unable to identify user id. Received={}".format(
                    user_api_key_dict.user_id
                )
            },
        )

    current_time = litellm.utils.get_utc_datetime()
    response = await prisma_client.db.litellm_invitationlink.update(
        where={"id": data.invitation_id},
        data={
            "id": data.invitation_id,
            "is_accepted": data.is_accepted,
            "accepted_at": current_time,
            "updated_at": current_time,
            "updated_by": user_api_key_dict.user_id,  # type: ignore
        },
    )

    if response is None:
        raise HTTPException(
            status_code=400,
            detail={"error": "Invitation id does not exist in the database."},
        )
    return response


@router.post(
    "/invitation/delete",
    tags=["Invite Links"],
    dependencies=[Depends(user_api_key_auth)],
    response_model=InvitationModel,
    include_in_schema=False,
)
async def invitation_delete(
    data: InvitationDelete,
    user_api_key_dict: UserAPIKeyAuth = Depends(user_api_key_auth),
):
    """
    Delete invitation link
    
    ```
    curl -X POST 'http://localhost:4000/invitation/delete' \
        -H 'Content-Type: application/json' \
        -D '{
            "invitation_id": "1234" // 👈 id of invitation in 'LiteLLM_InvitationTable'
        }'
    ```
    """
    global prisma_client

    if prisma_client is None:
        raise HTTPException(
            status_code=400,
            detail={"error": CommonProxyErrors.db_not_connected_error.value},
        )

    if user_api_key_dict.user_role != LitellmUserRoles.PROXY_ADMIN:
        raise HTTPException(
            status_code=400,
            detail={
                "error": "{}, your role={}".format(
                    CommonProxyErrors.not_allowed_access.value,
                    user_api_key_dict.user_role,
                )
            },
        )

    response = await prisma_client.db.litellm_invitationlink.delete(
        where={"id": data.invitation_id}
    )

    if response is None:
        raise HTTPException(
            status_code=400,
            detail={"error": "Invitation id does not exist in the database."},
        )
    return response


#### CONFIG MANAGEMENT ####
@router.post(
    "/config/update",
    tags=["config.yaml"],
    dependencies=[Depends(user_api_key_auth)],
    include_in_schema=False,
)
async def update_config(config_info: ConfigYAML):
    """
    For Admin UI - allows admin to update config via UI

    Currently supports modifying General Settings + LiteLLM settings
    """
    global llm_router, llm_model_list, general_settings, proxy_config, proxy_logging_obj, master_key, prisma_client
    try:
        import base64

        """
        - Update the ConfigTable DB
        - Run 'add_deployment'
        """
        if prisma_client is None:
            raise Exception("No DB Connected")

        if store_model_in_db is not True:
            raise HTTPException(
                status_code=500,
                detail={
                    "error": "Set `'STORE_MODEL_IN_DB='True'` in your env to enable this feature."
                },
            )

        updated_settings = config_info.json(exclude_none=True)
        updated_settings = prisma_client.jsonify_object(updated_settings)
        for k, v in updated_settings.items():
            if k == "router_settings":
                await prisma_client.db.litellm_config.upsert(
                    where={"param_name": k},
                    data={
                        "create": {"param_name": k, "param_value": v},
                        "update": {"param_value": v},
                    },
                )

        ### OLD LOGIC [TODO] MOVE TO DB ###

        import base64

        # Load existing config
        config = await proxy_config.get_config()
        verbose_proxy_logger.debug("Loaded config: %s", config)

        # update the general settings
        if config_info.general_settings is not None:
            config.setdefault("general_settings", {})
            updated_general_settings = config_info.general_settings.dict(
                exclude_none=True
            )

            _existing_settings = config["general_settings"]
            for k, v in updated_general_settings.items():
                # overwrite existing settings with updated values
                if k == "alert_to_webhook_url":
                    # check if slack is already enabled. if not, enable it
                    if "alerting" not in _existing_settings:
                        _existing_settings["alerting"].append("slack")
                    elif isinstance(_existing_settings["alerting"], list):
                        if "slack" not in _existing_settings["alerting"]:
                            _existing_settings["alerting"].append("slack")
                _existing_settings[k] = v
            config["general_settings"] = _existing_settings

        if config_info.environment_variables is not None:
            config.setdefault("environment_variables", {})
            _updated_environment_variables = config_info.environment_variables

            # encrypt updated_environment_variables #
            for k, v in _updated_environment_variables.items():
                encrypted_value = encrypt_value_helper(value=v)
                _updated_environment_variables[k] = encrypted_value

            _existing_env_variables = config["environment_variables"]

            for k, v in _updated_environment_variables.items():
                # overwrite existing env variables with updated values
                _existing_env_variables[k] = _updated_environment_variables[k]

        # update the litellm settings
        if config_info.litellm_settings is not None:
            config.setdefault("litellm_settings", {})
            updated_litellm_settings = config_info.litellm_settings
            config["litellm_settings"] = {
                **updated_litellm_settings,
                **config["litellm_settings"],
            }

            # if litellm.success_callback in updated_litellm_settings and config["litellm_settings"]
            if (
                "success_callback" in updated_litellm_settings
                and "success_callback" in config["litellm_settings"]
            ):

                # check both success callback are lists
                if isinstance(
                    config["litellm_settings"]["success_callback"], list
                ) and isinstance(updated_litellm_settings["success_callback"], list):
                    combined_success_callback = (
                        config["litellm_settings"]["success_callback"]
                        + updated_litellm_settings["success_callback"]
                    )
                    combined_success_callback = list(set(combined_success_callback))
                    config["litellm_settings"][
                        "success_callback"
                    ] = combined_success_callback

        # Save the updated config
        await proxy_config.save_config(new_config=config)

        await proxy_config.add_deployment(
            prisma_client=prisma_client, proxy_logging_obj=proxy_logging_obj
        )

        return {"message": "Config updated successfully"}
    except Exception as e:
        verbose_proxy_logger.error(
            "litellm.proxy.proxy_server.update_config(): Exception occured - {}".format(
                str(e)
            )
        )
        verbose_proxy_logger.debug(traceback.format_exc())
        if isinstance(e, HTTPException):
            raise ProxyException(
                message=getattr(e, "detail", f"Authentication Error({str(e)})"),
                type=ProxyErrorTypes.auth_error,
                param=getattr(e, "param", "None"),
                code=getattr(e, "status_code", status.HTTP_400_BAD_REQUEST),
            )
        elif isinstance(e, ProxyException):
            raise e
        raise ProxyException(
            message="Authentication Error, " + str(e),
            type=ProxyErrorTypes.auth_error,
            param=getattr(e, "param", "None"),
            code=status.HTTP_400_BAD_REQUEST,
        )


### CONFIG GENERAL SETTINGS
"""
- Update config settings
- Get config settings

Keep it more precise, to prevent overwrite other values unintentially
"""


@router.post(
    "/config/field/update",
    tags=["config.yaml"],
    dependencies=[Depends(user_api_key_auth)],
    include_in_schema=False,
)
async def update_config_general_settings(
    data: ConfigFieldUpdate,
    user_api_key_dict: UserAPIKeyAuth = Depends(user_api_key_auth),
):
    """
    Update a specific field in litellm general settings
    """
    global prisma_client
    ## VALIDATION ##
    """
    - Check if prisma_client is None
    - Check if user allowed to call this endpoint (admin-only)
    - Check if param in general settings 
    - Check if config value is valid type 
    """

    if prisma_client is None:
        raise HTTPException(
            status_code=400,
            detail={"error": CommonProxyErrors.db_not_connected_error.value},
        )

    if user_api_key_dict.user_role != LitellmUserRoles.PROXY_ADMIN:
        raise HTTPException(
            status_code=400,
            detail={"error": CommonProxyErrors.not_allowed_access.value},
        )

    if data.field_name not in ConfigGeneralSettings.model_fields:
        raise HTTPException(
            status_code=400,
            detail={"error": "Invalid field={} passed in.".format(data.field_name)},
        )

    try:
        cgs = ConfigGeneralSettings(**{data.field_name: data.field_value})
    except:
        raise HTTPException(
            status_code=400,
            detail={
                "error": "Invalid type of field value={} passed in.".format(
                    type(data.field_value),
                )
            },
        )

    ## get general settings from db
    db_general_settings = await prisma_client.db.litellm_config.find_first(
        where={"param_name": "general_settings"}
    )
    ### update value

    if db_general_settings is None or db_general_settings.param_value is None:
        general_settings = {}
    else:
        general_settings = dict(db_general_settings.param_value)

    ## update db

    general_settings[data.field_name] = data.field_value

    response = await prisma_client.db.litellm_config.upsert(
        where={"param_name": "general_settings"},
        data={
            "create": {"param_name": "general_settings", "param_value": json.dumps(general_settings)},  # type: ignore
            "update": {"param_value": json.dumps(general_settings)},  # type: ignore
        },
    )

    return response


@router.get(
    "/config/field/info",
    tags=["config.yaml"],
    dependencies=[Depends(user_api_key_auth)],
    response_model=ConfigFieldInfo,
    include_in_schema=False,
)
async def get_config_general_settings(
    field_name: str,
    user_api_key_dict: UserAPIKeyAuth = Depends(user_api_key_auth),
):
    global prisma_client

    ## VALIDATION ##
    """
    - Check if prisma_client is None
    - Check if user allowed to call this endpoint (admin-only)
    - Check if param in general settings 
    """
    if prisma_client is None:
        raise HTTPException(
            status_code=400,
            detail={"error": CommonProxyErrors.db_not_connected_error.value},
        )

    if user_api_key_dict.user_role != LitellmUserRoles.PROXY_ADMIN:
        raise HTTPException(
            status_code=400,
            detail={"error": CommonProxyErrors.not_allowed_access.value},
        )

    if field_name not in ConfigGeneralSettings.model_fields:
        raise HTTPException(
            status_code=400,
            detail={"error": "Invalid field={} passed in.".format(field_name)},
        )

    ## get general settings from db
    db_general_settings = await prisma_client.db.litellm_config.find_first(
        where={"param_name": "general_settings"}
    )
    ### pop the value

    if db_general_settings is None or db_general_settings.param_value is None:
        raise HTTPException(
            status_code=400,
            detail={"error": "Field name={} not in DB".format(field_name)},
        )
    else:
        general_settings = dict(db_general_settings.param_value)

        if field_name in general_settings:
            return ConfigFieldInfo(
                field_name=field_name, field_value=general_settings[field_name]
            )
        else:
            raise HTTPException(
                status_code=400,
                detail={"error": "Field name={} not in DB".format(field_name)},
            )


@router.get(
    "/config/list",
    tags=["config.yaml"],
    dependencies=[Depends(user_api_key_auth)],
    include_in_schema=False,
)
async def get_config_list(
    config_type: Literal["general_settings"],
    user_api_key_dict: UserAPIKeyAuth = Depends(user_api_key_auth),
) -> List[ConfigList]:
    """
    List the available fields + current values for a given type of setting (currently just 'general_settings'user_api_key_dict: UserAPIKeyAuth = Depends(user_api_key_auth),)
    """
    global prisma_client, general_settings

    ## VALIDATION ##
    """
    - Check if prisma_client is None
    - Check if user allowed to call this endpoint (admin-only)
    - Check if param in general settings 
    """
    if prisma_client is None:
        raise HTTPException(
            status_code=400,
            detail={"error": CommonProxyErrors.db_not_connected_error.value},
        )

    if user_api_key_dict.user_role != LitellmUserRoles.PROXY_ADMIN:
        raise HTTPException(
            status_code=400,
            detail={
                "error": "{}, your role={}".format(
                    CommonProxyErrors.not_allowed_access.value,
                    user_api_key_dict.user_role,
                )
            },
        )

    ## get general settings from db
    db_general_settings = await prisma_client.db.litellm_config.find_first(
        where={"param_name": "general_settings"}
    )

    if db_general_settings is not None and db_general_settings.param_value is not None:
        db_general_settings_dict = dict(db_general_settings.param_value)
    else:
        db_general_settings_dict = {}

    allowed_args = {
        "max_parallel_requests": {"type": "Integer"},
        "global_max_parallel_requests": {"type": "Integer"},
    }

    return_val = []

    for field_name, field_info in ConfigGeneralSettings.model_fields.items():
        if field_name in allowed_args:

            _stored_in_db = None
            if field_name in db_general_settings_dict:
                _stored_in_db = True
            elif field_name in general_settings:
                _stored_in_db = False

            _response_obj = ConfigList(
                field_name=field_name,
                field_type=allowed_args[field_name]["type"],
                field_description=field_info.description or "",
                field_value=general_settings.get(field_name, None),
                stored_in_db=_stored_in_db,
                field_default_value=field_info.default,
            )
            return_val.append(_response_obj)

    return return_val


@router.post(
    "/config/field/delete",
    tags=["config.yaml"],
    dependencies=[Depends(user_api_key_auth)],
    include_in_schema=False,
)
async def delete_config_general_settings(
    data: ConfigFieldDelete,
    user_api_key_dict: UserAPIKeyAuth = Depends(user_api_key_auth),
):
    """
    Delete the db value of this field in litellm general settings. Resets it to it's initial default value on litellm.
    """
    global prisma_client
    ## VALIDATION ##
    """
    - Check if prisma_client is None
    - Check if user allowed to call this endpoint (admin-only)
    - Check if param in general settings 
    """
    if prisma_client is None:
        raise HTTPException(
            status_code=400,
            detail={"error": CommonProxyErrors.db_not_connected_error.value},
        )

    if user_api_key_dict.user_role != LitellmUserRoles.PROXY_ADMIN:
        raise HTTPException(
            status_code=400,
            detail={
                "error": "{}, your role={}".format(
                    CommonProxyErrors.not_allowed_access.value,
                    user_api_key_dict.user_role,
                )
            },
        )

    if data.field_name not in ConfigGeneralSettings.model_fields:
        raise HTTPException(
            status_code=400,
            detail={"error": "Invalid field={} passed in.".format(data.field_name)},
        )

    ## get general settings from db
    db_general_settings = await prisma_client.db.litellm_config.find_first(
        where={"param_name": "general_settings"}
    )
    ### pop the value

    if db_general_settings is None or db_general_settings.param_value is None:
        raise HTTPException(
            status_code=400,
            detail={"error": "Field name={} not in config".format(data.field_name)},
        )
    else:
        general_settings = dict(db_general_settings.param_value)

    ## update db

    general_settings.pop(data.field_name, None)

    response = await prisma_client.db.litellm_config.upsert(
        where={"param_name": "general_settings"},
        data={
            "create": {"param_name": "general_settings", "param_value": json.dumps(general_settings)},  # type: ignore
            "update": {"param_value": json.dumps(general_settings)},  # type: ignore
        },
    )

    return response


@router.get(
    "/get/config/callbacks",
    tags=["config.yaml"],
    include_in_schema=False,
    dependencies=[Depends(user_api_key_auth)],
)
async def get_config():
    """
    For Admin UI - allows admin to view config via UI
    # return the callbacks and the env variables for the callback

    """
    global llm_router, llm_model_list, general_settings, proxy_config, proxy_logging_obj, master_key
    try:
        import base64

        all_available_callbacks = AllCallbacks()

        config_data = await proxy_config.get_config()
        _litellm_settings = config_data.get("litellm_settings", {})
        _general_settings = config_data.get("general_settings", {})
        environment_variables = config_data.get("environment_variables", {})

        # check if "langfuse" in litellm_settings
        _success_callbacks = _litellm_settings.get("success_callback", [])
        _data_to_return = []
        """
        [
            {
                "name": "langfuse",
                "variables": {
                    "LANGFUSE_PUB_KEY": "value",
                    "LANGFUSE_SECRET_KEY": "value",
                    "LANGFUSE_HOST": "value"
                },
            }
        ]
        
        """
        for _callback in _success_callbacks:
            if _callback == "openmeter":
                env_vars = [
                    "OPENMETER_API_KEY",
                ]
                env_vars_dict = {}
                for _var in env_vars:
                    env_variable = environment_variables.get(_var, None)
                    if env_variable is None:
                        env_vars_dict[_var] = None
                    else:
                        # decode + decrypt the value
                        decrypted_value = decrypt_value_helper(value=env_variable)
                        env_vars_dict[_var] = decrypted_value

                _data_to_return.append({"name": _callback, "variables": env_vars_dict})
            elif _callback == "langfuse":
                _langfuse_vars = [
                    "LANGFUSE_PUBLIC_KEY",
                    "LANGFUSE_SECRET_KEY",
                    "LANGFUSE_HOST",
                ]
                _langfuse_env_vars = {}
                for _var in _langfuse_vars:
                    env_variable = environment_variables.get(_var, None)
                    if env_variable is None:
                        _langfuse_env_vars[_var] = None
                    else:
                        # decode + decrypt the value
                        decrypted_value = decrypt_value_helper(value=env_variable)
                        _langfuse_env_vars[_var] = decrypted_value

                _data_to_return.append(
                    {"name": _callback, "variables": _langfuse_env_vars}
                )

        # Check if slack alerting is on
        _alerting = _general_settings.get("alerting", [])
        alerting_data = []
        if "slack" in _alerting:
            _slack_vars = [
                "SLACK_WEBHOOK_URL",
            ]
            _slack_env_vars = {}
            for _var in _slack_vars:
                env_variable = environment_variables.get(_var, None)
                if env_variable is None:
                    _value = os.getenv("SLACK_WEBHOOK_URL", None)
                    _slack_env_vars[_var] = _value
                else:
                    # decode + decrypt the value
                    _decrypted_value = decrypt_value_helper(value=env_variable)
                    _slack_env_vars[_var] = _decrypted_value

            _alerting_types = proxy_logging_obj.slack_alerting_instance.alert_types
            _all_alert_types = (
                proxy_logging_obj.slack_alerting_instance._all_possible_alert_types()
            )
            _alerts_to_webhook = (
                proxy_logging_obj.slack_alerting_instance.alert_to_webhook_url
            )
            alerting_data.append(
                {
                    "name": "slack",
                    "variables": _slack_env_vars,
                    "active_alerts": _alerting_types,
                    "alerts_to_webhook": _alerts_to_webhook,
                }
            )
        # pass email alerting vars
        _email_vars = [
            "SMTP_HOST",
            "SMTP_PORT",
            "SMTP_USERNAME",
            "SMTP_PASSWORD",
            "SMTP_SENDER_EMAIL",
            "TEST_EMAIL_ADDRESS",
            "EMAIL_LOGO_URL",
            "EMAIL_SUPPORT_CONTACT",
        ]
        _email_env_vars = {}
        for _var in _email_vars:
            env_variable = environment_variables.get(_var, None)
            if env_variable is None:
                _email_env_vars[_var] = None
            else:
                # decode + decrypt the value
                _decrypted_value = decrypt_value_helper(value=env_variable)
                _email_env_vars[_var] = _decrypted_value

        alerting_data.append(
            {
                "name": "email",
                "variables": _email_env_vars,
            }
        )

        if llm_router is None:
            _router_settings = {}
        else:
            _router_settings = llm_router.get_settings()

        return {
            "status": "success",
            "callbacks": _data_to_return,
            "alerts": alerting_data,
            "router_settings": _router_settings,
            "available_callbacks": all_available_callbacks,
        }
    except Exception as e:
        verbose_proxy_logger.error(
            "litellm.proxy.proxy_server.get_config(): Exception occured - {}".format(
                str(e)
            )
        )
        verbose_proxy_logger.debug(traceback.format_exc())
        if isinstance(e, HTTPException):
            raise ProxyException(
                message=getattr(e, "detail", f"Authentication Error({str(e)})"),
                type=ProxyErrorTypes.auth_error,
                param=getattr(e, "param", "None"),
                code=getattr(e, "status_code", status.HTTP_400_BAD_REQUEST),
            )
        elif isinstance(e, ProxyException):
            raise e
        raise ProxyException(
            message="Authentication Error, " + str(e),
            type=ProxyErrorTypes.auth_error,
            param=getattr(e, "param", "None"),
            code=status.HTTP_400_BAD_REQUEST,
        )


@router.get(
    "/config/yaml",
    tags=["config.yaml"],
    dependencies=[Depends(user_api_key_auth)],
    include_in_schema=False,
)
async def config_yaml_endpoint(config_info: ConfigYAML):
    """
    This is a mock endpoint, to show what you can set in config.yaml details in the Swagger UI.

    Parameters:

    The config.yaml object has the following attributes:
    - **model_list**: *Optional[List[ModelParams]]* - A list of supported models on the server, along with model-specific configurations. ModelParams includes "model_name" (name of the model), "litellm_params" (litellm-specific parameters for the model), and "model_info" (additional info about the model such as id, mode, cost per token, etc).

    - **litellm_settings**: *Optional[dict]*: Settings for the litellm module. You can specify multiple properties like "drop_params", "set_verbose", "api_base", "cache".

    - **general_settings**: *Optional[ConfigGeneralSettings]*: General settings for the server like "completion_model" (default model for chat completion calls), "use_azure_key_vault" (option to load keys from azure key vault), "master_key" (key required for all calls to proxy), and others.

    Please, refer to each class's description for a better understanding of the specific attributes within them.

    Note: This is a mock endpoint primarily meant for demonstration purposes, and does not actually provide or change any configurations.
    """
    return {"hello": "world"}


@router.get(
    "/get/litellm_model_cost_map",
    include_in_schema=False,
    dependencies=[Depends(user_api_key_auth)],
)
async def get_litellm_model_cost_map():
    try:
        _model_cost_map = litellm.model_cost
        return _model_cost_map
    except Exception as e:
        raise HTTPException(
            status_code=500,
            detail=f"Internal Server Error ({str(e)})",
        )


@router.get("/", dependencies=[Depends(user_api_key_auth)])
async def home(request: Request):
    return "LiteLLM: RUNNING"


@router.get("/routes", dependencies=[Depends(user_api_key_auth)])
async def get_routes():
    """
    Get a list of available routes in the FastAPI application.
    """
    routes = []
    for route in app.routes:
        route_info = {
            "path": getattr(route, "path", None),
            "methods": getattr(route, "methods", None),
            "name": getattr(route, "name", None),
            "endpoint": (
                getattr(route, "endpoint", None).__name__
                if getattr(route, "endpoint", None)
                else None
            ),
        }
        routes.append(route_info)

    return {"routes": routes}


#### TEST ENDPOINTS ####
@router.get(
    "/token/generate",
    dependencies=[Depends(user_api_key_auth)],
    include_in_schema=False,
)
async def token_generate():
    """
    Test endpoint. Admin-only access. Meant for generating admin tokens with specific claims and testing if they work for creating keys, etc.
    """
    # Initialize AuthJWTSSO with your OpenID Provider configuration
    from fastapi_sso import AuthJWTSSO

    auth_jwt_sso = AuthJWTSSO(
        issuer=os.getenv("OPENID_BASE_URL"),
        client_id=os.getenv("OPENID_CLIENT_ID"),
        client_secret=os.getenv("OPENID_CLIENT_SECRET"),
        scopes=["litellm_proxy_admin"],
    )

    token = auth_jwt_sso.create_access_token()

    return {"token": token}


@router.on_event("shutdown")
async def shutdown_event():
    global prisma_client, master_key, user_custom_auth, user_custom_key_generate
    verbose_proxy_logger.info("Shutting down LiteLLM Proxy Server")
    if prisma_client:
        verbose_proxy_logger.debug("Disconnecting from Prisma")
        await prisma_client.disconnect()

    if litellm.cache is not None:
        await litellm.cache.disconnect()

    await jwt_handler.close()

    if db_writer_client is not None:
        await db_writer_client.close()

    # flush remaining langfuse logs
    if "langfuse" in litellm.success_callback:
        try:
            # flush langfuse logs on shutdow
            from litellm.utils import langFuseLogger

            langFuseLogger.Langfuse.flush()
        except:
            # [DO NOT BLOCK shutdown events for this]
            pass

    ## RESET CUSTOM VARIABLES ##
    cleanup_router_config_variables()


def cleanup_router_config_variables():
    global master_key, user_config_file_path, otel_logging, user_custom_auth, user_custom_auth_path, user_custom_key_generate, use_background_health_checks, health_check_interval, prisma_client, custom_db_client

    # Set all variables to None
    master_key = None
    user_config_file_path = None
    otel_logging = None
    user_custom_auth = None
    user_custom_auth_path = None
    user_custom_key_generate = None
    use_background_health_checks = None
    health_check_interval = None
    health_check_details = None
    prisma_client = None
    custom_db_client = None


app.include_router(router)
app.include_router(health_router)
app.include_router(key_management_router)
app.include_router(internal_user_router)
app.include_router(team_router)
app.include_router(spend_management_router)
app.include_router(caching_router)
app.include_router(analytics_router)
app.include_router(debugging_endpoints_router)
app.include_router(ui_crud_endpoints_router)
app.include_router(openai_files_router)<|MERGE_RESOLUTION|>--- conflicted
+++ resolved
@@ -7794,11 +7794,7 @@
                 request_type="key",
                 **{
                     "user_role": LitellmUserRoles.PROXY_ADMIN,
-<<<<<<< HEAD
-                    "duration": "12hr",
-=======
                     "duration": "24hr",
->>>>>>> 1797021d
                     "key_max_budget": 5,
                     "models": [],
                     "aliases": {},
@@ -7862,11 +7858,7 @@
                     request_type="key",
                     **{  # type: ignore
                         "user_role": user_role,
-<<<<<<< HEAD
-                        "duration": "12hr",
-=======
                         "duration": "24hr",
->>>>>>> 1797021d
                         "key_max_budget": 5,
                         "models": [],
                         "aliases": {},
@@ -8007,11 +7999,7 @@
         request_type="key",
         **{
             "user_role": user_obj.user_role,
-<<<<<<< HEAD
-            "duration": "12hr",
-=======
             "duration": "24hr",
->>>>>>> 1797021d
             "key_max_budget": 5,
             "models": [],
             "aliases": {},
@@ -8349,11 +8337,7 @@
     # User might not be already created on first generation of key
     # But if it is, we want their models preferences
     default_ui_key_values = {
-<<<<<<< HEAD
-        "duration": "12hr",
-=======
         "duration": "24hr",
->>>>>>> 1797021d
         "key_max_budget": 0.01,
         "aliases": {},
         "config": {},

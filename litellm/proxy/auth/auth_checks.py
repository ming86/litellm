--- conflicted
+++ resolved
@@ -416,14 +416,6 @@
 
     # check if in cache
     key = "team_id:{}".format(team_id)
-
-<<<<<<< HEAD
-    cached_team_obj: Optional[LiteLLM_TeamTable] = None
-    ## CHECK REDIS CACHE ##
-    if proxy_logging_obj is not None:
-        cached_team_obj = await proxy_logging_obj.internal_usage_cache.async_get_cache(
-            key=key
-=======
     cached_team_obj: Optional[LiteLLM_TeamTableCachedObj] = None
 
     ## CHECK REDIS CACHE ##
@@ -435,7 +427,6 @@
             await proxy_logging_obj.internal_usage_cache.redis_cache.async_get_cache(
                 key=key
             )
->>>>>>> 3e84014a
         )
 
     if cached_team_obj is None:

--- conflicted
+++ resolved
@@ -599,14 +599,7 @@
         print("Got Exception", e)
         print(e.detail)
         pytest.fail(f"An exception occurred - {str(e)}")
-
-
-<<<<<<< HEAD
-def test_call_with_key_over_budget(prisma_client):
-    # 12. Make a call with a key over budget, expect to fail
-    setattr(litellm.proxy.proxy_server, "prisma_client", prisma_client)
-    setattr(litellm.proxy.proxy_server, "master_key", "sk-1234")
-=======
+ 
 def test_key_generate_with_custom_auth(prisma_client):
     # custom - generate key function
     async def custom_generate_key_fn(data: GenerateKeyRequest) -> dict:
@@ -658,12 +651,43 @@
     setattr(
         litellm.proxy.proxy_server, "user_custom_key_generate", custom_generate_key_fn
     )
->>>>>>> 36c6d3cd
-    try:
-
-        async def test():
-            await litellm.proxy.proxy_server.prisma_client.connect()
-<<<<<<< HEAD
+                try:
+                request = GenerateKeyRequest()
+                key = await generate_key_fn(request)
+                pytest.fail(f"Expected an exception. Got {key}")
+            except Exception as e:
+                # this should fail
+                print("Got Exception", e)
+                print(e.detail)
+                print("First request failed!. This is expected")
+                assert (
+                    "This violates LiteLLM Proxy Rules. No team id provided."
+                    in e.detail
+                )
+
+            request_2 = GenerateKeyRequest(
+                team_id="litellm-core-infra@gmail.com",
+            )
+
+            key = await generate_key_fn(request_2)
+            print(key)
+            generated_key = key.key
+
+        asyncio.run(test())
+    except Exception as e:
+        print("Got Exception", e)
+        print(e.detail)
+        pytest.fail(f"An exception occurred - {str(e)}")
+
+
+def test_call_with_key_over_budget(prisma_client):
+    # 12. Make a call with a key over budget, expect to fail
+    setattr(litellm.proxy.proxy_server, "prisma_client", prisma_client)
+    setattr(litellm.proxy.proxy_server, "master_key", "sk-1234")
+    try:
+
+        async def test():
+            await litellm.proxy.proxy_server.prisma_client.connect()
             request = GenerateKeyRequest(max_budget=0.00001)
             key = await generate_key_fn(request)
             print(key)
@@ -797,33 +821,4 @@
     except Exception as e:
         error_detail = e.detail
         assert "Authentication Error, ExceededTokenBudget:" in error_detail
-        print(vars(e))
-=======
-            try:
-                request = GenerateKeyRequest()
-                key = await generate_key_fn(request)
-                pytest.fail(f"Expected an exception. Got {key}")
-            except Exception as e:
-                # this should fail
-                print("Got Exception", e)
-                print(e.detail)
-                print("First request failed!. This is expected")
-                assert (
-                    "This violates LiteLLM Proxy Rules. No team id provided."
-                    in e.detail
-                )
-
-            request_2 = GenerateKeyRequest(
-                team_id="litellm-core-infra@gmail.com",
-            )
-
-            key = await generate_key_fn(request_2)
-            print(key)
-            generated_key = key.key
-
-        asyncio.run(test())
-    except Exception as e:
-        print("Got Exception", e)
-        print(e.detail)
-        pytest.fail(f"An exception occurred - {str(e)}")
->>>>>>> 36c6d3cd
+        print(vars(e))
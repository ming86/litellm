--- conflicted
+++ resolved
@@ -1,10 +1,5 @@
-<<<<<<< HEAD
 from typing import Optional, Union, Any, Literal
 import types, requests
-=======
-from typing import Optional, Union, Any
-import types, requests  # type: ignore
->>>>>>> 3f132512
 from .base import BaseLLM
 from litellm.utils import (
     ModelResponse,

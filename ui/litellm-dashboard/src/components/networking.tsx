--- conflicted
+++ resolved
@@ -4442,11 +4442,7 @@
   }
 };
 
-<<<<<<< HEAD
 export const getPassThroughEndpointsCall = async (accessToken: String, teamId?: string | null) => {
-=======
-export const getPassThroughEndpointsCall = async (accessToken: string) => {
->>>>>>> 228db6fd
   try {
     let url = proxyBaseUrl ? `${proxyBaseUrl}/config/pass_through_endpoint` : `/config/pass_through_endpoint`;
 
